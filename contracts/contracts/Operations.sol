pragma solidity ^0.5.0;

import "./Bytes.sol";


/// @title zkSync operations tools
library Operations {

    // Circuit ops and their pubdata (chunks * bytes)

    /// @notice zkSync circuit operation type
    enum OpType {
        Noop,
        Deposit,
        TransferToNew,
        PartialExit,
        _CloseAccount, // used for correct op id offset
        Transfer,
        FullExit,
        ChangePubKey
    }

    // Byte lengths

    uint8 constant TOKEN_BYTES = 2;

    uint8 constant PUBKEY_BYTES = 32;

    uint8 constant NONCE_BYTES = 4;

    uint8 constant PUBKEY_HASH_BYTES = 20;

    uint8 constant ADDRESS_BYTES = 20;

    /// @notice Packed fee bytes lengths
    uint8 constant FEE_BYTES = 2;

    /// @notice zkSync account id bytes lengths
    uint8 constant ACCOUNT_ID_BYTES = 4;

    uint8 constant AMOUNT_BYTES = 16;

    /// @notice Signature (for example full exit signature) bytes length
    uint8 constant SIGNATURE_BYTES = 64;

    // Deposit pubdata
    struct Deposit {
        uint32 accountId;
        uint16 tokenId;
        uint128 amount;
        address owner;
    }

    uint public constant PACKED_DEPOSIT_PUBDATA_BYTES = 
        ACCOUNT_ID_BYTES + TOKEN_BYTES + AMOUNT_BYTES + ADDRESS_BYTES;

    /// Deserialize deposit pubdata
    function readDepositPubdata(bytes memory _data) internal pure
        returns (Deposit memory parsed)
    {
        // NOTE: there is no check that variable sizes are same as constants (i.e. TOKEN_BYTES), fix if possible.
        uint offset = 0;
        (offset, parsed.accountId) = Bytes.readUInt32(_data, offset); // accountId
        (offset, parsed.tokenId) = Bytes.readUInt16(_data, offset);   // tokenId
        (offset, parsed.amount) = Bytes.readUInt128(_data, offset);   // amount
        (offset, parsed.owner) = Bytes.readAddress(_data, offset);    // owner

        require(offset == PACKED_DEPOSIT_PUBDATA_BYTES, "rdp10"); // reading invalid deposit pubdata size
    }

    /// Serialize deposit pubdata
    function writeDepositPubdata(Deposit memory op) internal pure returns (bytes memory buf) {
        buf = abi.encodePacked(
            bytes3(0),   // accountId (ignored) (update when ACCOUNT_ID_BYTES is changed)
            op.tokenId,  // tokenId
            op.amount,   // amount
            op.owner     // owner
        );
    }

    /// @notice Check that deposit pubdata from request and block matches
    function depositPubdataMatch(bytes memory _lhs, bytes memory _rhs) internal pure returns (bool) {
        // We must ignore `accountId` because it is present in block pubdata but not in priority queue
        bytes memory lhs_trimmed = Bytes.slice(_lhs, ACCOUNT_ID_BYTES, PACKED_DEPOSIT_PUBDATA_BYTES - ACCOUNT_ID_BYTES);
        bytes memory rhs_trimmed = Bytes.slice(_rhs, ACCOUNT_ID_BYTES, PACKED_DEPOSIT_PUBDATA_BYTES - ACCOUNT_ID_BYTES);
        return keccak256(lhs_trimmed) == keccak256(rhs_trimmed);
    }

    // FullExit pubdata

    struct FullExit {
        uint32 accountId;
        address owner;
        uint16 tokenId;
        uint128 amount;
    }

    uint public constant PACKED_FULL_EXIT_PUBDATA_BYTES = 
        ACCOUNT_ID_BYTES + ADDRESS_BYTES + TOKEN_BYTES + AMOUNT_BYTES;

    function readFullExitPubdata(bytes memory _data) internal pure
        returns (FullExit memory parsed)
    {
        // NOTE: there is no check that variable sizes are same as constants (i.e. TOKEN_BYTES), fix if possible.
        uint offset = 0;
        (offset, parsed.accountId) = Bytes.readUInt32(_data, offset);      // accountId
        (offset, parsed.owner) = Bytes.readAddress(_data, offset);         // owner
        (offset, parsed.tokenId) = Bytes.readUInt16(_data, offset);        // tokenId
        (offset, parsed.amount) = Bytes.readUInt128(_data, offset);        // amount

        require(offset == PACKED_FULL_EXIT_PUBDATA_BYTES, "rfp10"); // reading invalid full exit pubdata size
    }

    function writeFullExitPubdata(FullExit memory op) internal pure returns (bytes memory buf) {
        buf = abi.encodePacked(
<<<<<<< HEAD
            op.accountId,  // accountId
            op.owner,      // owner
            op.tokenId,    // tokenId
            op.amount      // amount
=======
            Bytes.toBytesFromUInt32(op.accountId),  // accountId
            Bytes.toBytesFromAddress(op.owner),     // owner
            Bytes.toBytesFromUInt16(op.tokenId),    // tokenId
            Bytes.toBytesFromUInt128(op.amount)     // amount
>>>>>>> a363e9ed
        );
    }

    /// @notice Check that full exit pubdata from request and block matches
    function fullExitPubdataMatch(bytes memory _lhs, bytes memory _rhs) internal pure returns (bool) {
        // `amount` is ignored because it is present in block pubdata but not in priority queue
        uint lhs = Bytes.trim(_lhs, PACKED_FULL_EXIT_PUBDATA_BYTES - AMOUNT_BYTES);
        uint rhs = Bytes.trim(_rhs, PACKED_FULL_EXIT_PUBDATA_BYTES - AMOUNT_BYTES);
        return lhs == rhs;
    }

    // PartialExit pubdata
    
    struct PartialExit {
        //uint32 accountId; -- present in pubdata, ignored at serialization
        uint16 tokenId;
        uint128 amount;
        //uint16 fee; -- present in pubdata, ignored at serialization
        address owner;
    }

    function readPartialExitPubdata(bytes memory _data, uint _offset) internal pure
        returns (PartialExit memory parsed)
    {
        // NOTE: there is no check that variable sizes are same as constants (i.e. TOKEN_BYTES), fix if possible.
        uint offset = _offset + ACCOUNT_ID_BYTES;                   // accountId (ignored)
        (offset, parsed.tokenId) = Bytes.readUInt16(_data, offset); // tokenId
        (offset, parsed.amount) = Bytes.readUInt128(_data, offset); // amount
        offset += FEE_BYTES;                                        // fee (ignored)
        (offset, parsed.owner) = Bytes.readAddress(_data, offset);  // owner
    }

    function writePartialExitPubdata(PartialExit memory op) internal pure returns (bytes memory buf) {
        buf = abi.encodePacked(
            bytes3(0),  // accountId (ignored) (update when ACCOUNT_ID_BYTES is changed)
            op.tokenId, // tokenId
            op.amount,  // amount
            bytes2(0),  // fee (ignored)  (update when FEE_BYTES is changed)
            op.owner    // owner
        );
    }

    // ChangePubKey

    struct ChangePubKey {
        uint32 accountId;
        bytes20 pubKeyHash;
        address owner;
        uint32 nonce;
    }

    function readChangePubKeyPubdata(bytes memory _data, uint _offset) internal pure
        returns (ChangePubKey memory parsed)
    {
        uint offset = _offset;
        (offset, parsed.accountId) = Bytes.readUInt32(_data, offset);                // accountId
        (offset, parsed.pubKeyHash) = Bytes.readBytes20(_data, offset);              // pubKeyHash
        (offset, parsed.owner) = Bytes.readAddress(_data, offset);                   // owner
        (offset, parsed.nonce) = Bytes.readUInt32(_data, offset);                    // nonce
    }

    // Withdrawal data process

    function readWithdrawalData(bytes memory _data, uint _offset) internal pure
        returns (bool _addToPendingWithdrawalsQueue, address _to, uint16 _tokenId, uint128 _amount)
    {
        uint offset = _offset;
        (offset, _addToPendingWithdrawalsQueue) = Bytes.readBool(_data, offset);
        (offset, _to) = Bytes.readAddress(_data, offset);
        (offset, _tokenId) = Bytes.readUInt16(_data, offset);
        (offset, _amount) = Bytes.readUInt128(_data, offset);
    }

}<|MERGE_RESOLUTION|>--- conflicted
+++ resolved
@@ -71,7 +71,7 @@
     /// Serialize deposit pubdata
     function writeDepositPubdata(Deposit memory op) internal pure returns (bytes memory buf) {
         buf = abi.encodePacked(
-            bytes3(0),   // accountId (ignored) (update when ACCOUNT_ID_BYTES is changed)
+            bytes4(0),   // accountId (ignored) (update when ACCOUNT_ID_BYTES is changed)
             op.tokenId,  // tokenId
             op.amount,   // amount
             op.owner     // owner
@@ -113,17 +113,10 @@
 
     function writeFullExitPubdata(FullExit memory op) internal pure returns (bytes memory buf) {
         buf = abi.encodePacked(
-<<<<<<< HEAD
             op.accountId,  // accountId
             op.owner,      // owner
             op.tokenId,    // tokenId
             op.amount      // amount
-=======
-            Bytes.toBytesFromUInt32(op.accountId),  // accountId
-            Bytes.toBytesFromAddress(op.owner),     // owner
-            Bytes.toBytesFromUInt16(op.tokenId),    // tokenId
-            Bytes.toBytesFromUInt128(op.amount)     // amount
->>>>>>> a363e9ed
         );
     }
 
@@ -158,7 +151,7 @@
 
     function writePartialExitPubdata(PartialExit memory op) internal pure returns (bytes memory buf) {
         buf = abi.encodePacked(
-            bytes3(0),  // accountId (ignored) (update when ACCOUNT_ID_BYTES is changed)
+            bytes4(0),  // accountId (ignored) (update when ACCOUNT_ID_BYTES is changed)
             op.tokenId, // tokenId
             op.amount,  // amount
             bytes2(0),  // fee (ignored)  (update when FEE_BYTES is changed)
