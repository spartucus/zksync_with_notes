pragma solidity ^0.5.8;

library Bytes {

    // Compies uint16 'self' into a new 'bytes memory'.
    // Returns the newly created 'bytes memory'.
    function toBytesFromUInt16(uint16 self) internal pure returns (bytes memory bts) {
        bts = toBytesFromBytes32(bytes32(uint(self) << 240), 2);
    }

<<<<<<< HEAD
    // Compies uint16 'self' into a new 'bytes memory'.
=======
    // Compies uint24 'self' into a new 'bytes memory'.
>>>>>>> a7dbd6ff
    // Returns the newly created 'bytes memory'.
    function toBytesFromUInt24(uint24 self) internal pure returns (bytes memory bts) {
        bts = toBytesFromBytes32(bytes32(uint(self) << 232), 3);
    }

    // Compies uint128 'self' into a new 'bytes memory'.
    // Returns the newly created 'bytes memory'.
    function toBytesFromUInt128(uint128 self) internal pure returns (bytes memory bts) {
        bts = toBytesFromBytes32(bytes32(uint(self) << 128), 16);
    }

    // Copies 'len' bytes from 'self' into a new 'bytes memory', starting at index '0'.
    // Returns the newly created 'bytes memory'
    // The returned bytes will be of length 'len'.
    function toBytesFromBytes32(bytes32 self, uint8 len) internal pure returns (bytes memory bts) {
        require(len <= 32, "wrong bytes length from 32");
        bts = new bytes(len);
        // Even though the bytes will allocate a full word, we don't want
        // any potential garbage bytes in there.
        uint data = uint(self) & ~uint(0) << (32 - len)*8;
        assembly {
            mstore(add(bts, /*BYTES_HEADER_SIZE*/32), data)
        }
    }

    // Copies 'self' into a new 'bytes memory'.
    // Returns the newly created 'bytes memory'
    // The returned bytes will be of length '20'.
    function toBytesFromAddress(address self) internal pure returns (bytes memory bts) {
        bts = toBytesFromBytes32(bytes32(uint(self) << 96), 20);
    }

    // Compies bytes 'self' into a new 'address'.
    // Returns the newly created 'address'.
    function bytesToAddress(bytes memory self)
        internal
        pure
        returns (address addr)
    {
        require(self.length >= 20, "wrong bytes length to address");

        assembly {
            addr := div(mload(add(add(self, 0x20), 0)), 0x1000000000000000000000000)
        }
    }

    // Compies bytes 'self' into a new 'uint16'.
    // Returns the newly created 'uint16'.
    function bytesToUInt16(bytes memory self)
        internal
        pure
        returns (uint16)
    {
        require(self.length >= 2, "wrong bytes length to 16");
        uint16 tempUint;

        assembly {
            tempUint := mload(add(add(self, 0x2), 0))
        }

        return tempUint;
    }

    // Compies bytes 'self' into a new 'uint128'.
    // Returns the newly created 'uint128'.
    function bytesToUInt128(bytes memory self)
        internal
        pure
        returns (uint128)
    {
        require(self.length >= 16, "wrong bytes length to 128");
        uint128 tempUint;

        assembly {
            tempUint := mload(add(add(self, 0x10), 0))
        }

        return tempUint;
    }

    // Original source code: https://github.com/GNSPS/solidity-bytes-utils/blob/master/contracts/BytesLib.sol#L228
    // Get slice from bytes arrays
    // Returns the newly created 'bytes memory'
    function slice(
        bytes memory _bytes,
        uint _start,
        uint _length
    )
        internal
        pure
        returns (bytes memory)
    {
        require(_bytes.length >= (_start + _length));

        bytes memory tempBytes;

        assembly {
            switch iszero(_length)
            case 0 {
                // Get a location of some free memory and store it in tempBytes as
                // Solidity does for memory variables.
                tempBytes := mload(0x40)

                // The first word of the slice result is potentially a partial
                // word read from the original array. To read it, we calculate
                // the length of that partial word and start copying that many
                // bytes into the array. The first word we copy will start with
                // data we don't care about, but the last `lengthmod` bytes will
                // land at the beginning of the contents of the new array. When
                // we're done copying, we overwrite the full first word with
                // the actual length of the slice.
                let lengthmod := and(_length, 31)

                // The multiplication in the next line is necessary
                // because when slicing multiples of 32 bytes (lengthmod == 0)
                // the following copy loop was copying the origin's length
                // and then ending prematurely not copying everything it should.
                let mc := add(add(tempBytes, lengthmod), mul(0x20, iszero(lengthmod)))
                let end := add(mc, _length)

                for {
                    // The multiplication in the next line has the same exact purpose
                    // as the one above.
                    let cc := add(add(add(_bytes, lengthmod), mul(0x20, iszero(lengthmod))), _start)
                } lt(mc, end) {
                    mc := add(mc, 0x20)
                    cc := add(cc, 0x20)
                } {
                    mstore(mc, mload(cc))
                }

                mstore(tempBytes, _length)

                //update free-memory pointer
                //allocating the array padded to 32 bytes like the compiler does now
                mstore(0x40, and(add(mc, 31), not(31)))
            }
            //if we want a zero-length slice let's just return a zero-length array
            default {
                tempBytes := mload(0x40)

                mstore(0x40, add(tempBytes, 0x20))
            }
        }

        return tempBytes;
    }

    // Original source code: https://github.com/GNSPS/solidity-bytes-utils/blob/master/contracts/BytesLib.sol#L13
    // Concatenate bytes arrays in memory
    // Returns the newly created 'bytes memory'.
    function concat(
        bytes memory _preBytes,
        bytes memory _postBytes
    )
        internal
        pure
        returns (bytes memory)
    {
        bytes memory tempBytes;

        assembly {
            // Get a location of some free memory and store it in tempBytes as
            // Solidity does for memory variables.
            tempBytes := mload(0x40)

            // Store the length of the first bytes array at the beginning of
            // the memory for tempBytes.
            let length := mload(_preBytes)
            mstore(tempBytes, length)

            // Maintain a memory counter for the current write location in the
            // temp bytes array by adding the 32 bytes for the array length to
            // the starting location.
            let mc := add(tempBytes, 0x20)
            // Stop copying when the memory counter reaches the length of the
            // first bytes array.
            let end := add(mc, length)

            for {
                // Initialize a copy counter to the start of the _preBytes data,
                // 32 bytes into its memory.
                let cc := add(_preBytes, 0x20)
            } lt(mc, end) {
                // Increase both counters by 32 bytes each iteration.
                mc := add(mc, 0x20)
                cc := add(cc, 0x20)
            } {
                // Write the _preBytes data into the tempBytes memory 32 bytes
                // at a time.
                mstore(mc, mload(cc))
            }

            // Add the length of _postBytes to the current length of tempBytes
            // and store it as the new length in the first 32 bytes of the
            // tempBytes memory.
            length := mload(_postBytes)
            mstore(tempBytes, add(length, mload(tempBytes)))

            // Move the memory counter back from a multiple of 0x20 to the
            // actual end of the _preBytes data.
            mc := end
            // Stop copying when the memory counter reaches the new combined
            // length of the arrays.
            end := add(mc, length)

            for {
                let cc := add(_postBytes, 0x20)
            } lt(mc, end) {
                mc := add(mc, 0x20)
                cc := add(cc, 0x20)
            } {
                mstore(mc, mload(cc))
            }

            // Update the free-memory pointer by padding our last write location
            // to 32 bytes: add 31 bytes to the end of tempBytes to move to the
            // next 32 byte block, then round down to the nearest multiple of
            // 32. If the sum of the length of the two arrays is zero then add
            // one before rounding down to leave a blank 32 bytes (the length block with 0).
            mstore(0x40, and(
              add(add(end, iszero(add(length, mload(_preBytes)))), 31),
              not(31) // Round down to the nearest 32 bytes.
            ))
        }

        return tempBytes;
    }

}<|MERGE_RESOLUTION|>--- conflicted
+++ resolved
@@ -8,11 +8,7 @@
         bts = toBytesFromBytes32(bytes32(uint(self) << 240), 2);
     }
 
-<<<<<<< HEAD
-    // Compies uint16 'self' into a new 'bytes memory'.
-=======
     // Compies uint24 'self' into a new 'bytes memory'.
->>>>>>> a7dbd6ff
     // Returns the newly created 'bytes memory'.
     function toBytesFromUInt24(uint24 self) internal pure returns (bytes memory bts) {
         bts = toBytesFromBytes32(bytes32(uint(self) << 232), 3);
