--- conflicted
+++ resolved
@@ -492,15 +492,9 @@
         require(_newPkHash.length == 20, "vpk11"); // unexpected hash length
 
         bytes memory signedMessage = abi.encodePacked(
-<<<<<<< HEAD
-            "\x19Ethereum Signed Message:\n130",  // 130 is message length, update if changing the message
-            "Register ZK Sync pubkey:\n\n",
+            "\x19Ethereum Signed Message:\n129",  // 129 is message length, update if changing the message
+            "Register zkSync pubkey:\n\n",
             Bytes.bytesToHexASCIIBytes(abi.encodePacked(_newPkHash)),
-=======
-            "\x19Ethereum Signed Message:\n134",
-            "Register zkSync pubkey:\n\n",
-            "sync:", Bytes.bytesToHexASCIIBytes(_newPkHash),
->>>>>>> d93b08b2
             " nonce: 0x", Bytes.bytesToHexASCIIBytes(Bytes.toBytesFromUInt32(_nonce)),
             "\n\n",
             "Only sign this message for a trusted client!"
@@ -612,13 +606,8 @@
     /// @param _blockNumber Block number
     /// @param _proof Block proof
     /// @param _withdrawalsData Block withdrawals data
-<<<<<<< HEAD
-    function verifyBlock(uint32 _blockNumber, uint256[8] calldata _proof, bytes calldata _withdrawalsData)
+    function verifyBlock(uint32 _blockNumber, uint256[] calldata _proof, bytes calldata _withdrawalsData)
         external nonReentrant
-=======
-    function verifyBlock(uint32 _blockNumber, uint256[] calldata _proof, bytes calldata _withdrawalsData)
-        external
->>>>>>> d93b08b2
     {
         requireActive();
         require(_blockNumber == totalBlocksVerified + 1, "fvk11"); // only verify next block
@@ -705,15 +694,9 @@
     /// @notice Withdraws token from Franklin to root chain in case of exodus mode. User must provide proof that he owns funds
     /// @param _proof Proof
     /// @param _tokenId Verified token id
-<<<<<<< HEAD
     /// @param _amount Amount for owner (must be total amount, not part of it)
-    function exit(uint16 _tokenId, uint128 _amount, uint256[8] calldata _proof) external nonReentrant {
+    function exit(uint16 _tokenId, uint128 _amount, uint256[] calldata _proof) external nonReentrant {
         bytes22 packedBalanceKey = packAddressAndTokenId(msg.sender, _tokenId);
-
-=======
-    /// @param _amount Amount for owner
-    function exit(uint16 _tokenId, uint128 _amount, uint256[] calldata _proof) external {
->>>>>>> d93b08b2
         require(exodusMode, "fet11"); // must be in exodus mode
         require(!exited[packedBalanceKey], "fet12"); // already exited
         require(verifier.verifyExitProof(blocks[totalBlocksVerified].stateRoot, msg.sender, _tokenId, _amount, _proof), "fet13"); // verification failed
