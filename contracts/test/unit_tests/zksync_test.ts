import { Contract, ethers, constants, BigNumber, BigNumberish } from 'ethers';
import { keccak256, parseEther } from 'ethers/lib/utils';
import { ETHProxy } from 'zksync';
import { Address, TokenAddress } from 'zksync/build/types';
import { Deployer, readContractCode, readProductionContracts, readTestContracts } from '../../src.ts/deploy';

const hardhat = require('hardhat');
const { simpleEncode } = require('ethereumjs-abi');
const { expect } = require('chai');
<<<<<<< HEAD
const { getCallRevertReason, IERC20_INTERFACE } = require('./common');
=======
const { deployContract } = require('ethereum-waffle');
const {
    wallet,
    exitWallet,
    deployTestContract,
    getCallRevertReason,
    IERC20_INTERFACE,
    DEFAULT_REVERT_REASON
} = require('./common');
>>>>>>> 3c3dfc8f
import * as zksync from 'zksync';
import {
    ZkSync,
    ZkSyncProcessOpUnitTest,
    ZkSyncProcessOpUnitTestFactory,
    ZKSyncSignatureUnitTest,
    ZKSyncSignatureUnitTestFactory,
    ZkSyncWithdrawalUnitTestFactory
} from '../../typechain';

const TEST_PRIORITY_EXPIRATION = 101;
const CHUNK_SIZE = 9;

let wallet, exitWallet;

describe('zkSync signature verification unit tests', function () {
    this.timeout(50000);

    let testContract: ZKSyncSignatureUnitTest;
    const randomWallet = ethers.Wallet.createRandom();
    before(async () => {
        [wallet, exitWallet] = await hardhat.ethers.getSigners();

        const contracts = readProductionContracts();
        contracts.zkSync = readContractCode('dev-contracts/ZKSyncSignatureUnitTest');
        const deployer = new Deployer({ deployWallet: wallet, contracts });
        await deployer.deployAll({ gasLimit: 6500000 });

        testContract = ZKSyncSignatureUnitTestFactory.connect(deployer.addresses.ZkSync, wallet);
    });

    it('pubkey hash signature verification success', async () => {
        const pubkeyHash = 'sync:fefefefefefefefefefefefefefefefefefefefe';
        const nonce = 0x11223344;
        const accountId = 0xdeadba;
        const signature = await randomWallet.signMessage(
            zksync.utils.getChangePubkeyMessage(pubkeyHash, nonce, accountId)
        );
<<<<<<< HEAD
        const witness = ethers.utils.concat(['0x00', signature]);
        const { result } = await getCallRevertReason(
            async () =>
                await testContract.changePubkeySignatureCheckECRECOVER(
                    { accountId, owner: randomWallet.address, nonce, pubKeyHash: pubkeyHash.replace('sync:', '0x') },
                    witness
                )
=======
        const { result } = await getCallRevertReason(() =>
            testContract.changePubkeySignatureCheck(
                signature,
                pubkeyHash.replace('sync:', '0x'),
                nonce,
                randomWallet.address,
                accountId
            )
>>>>>>> 3c3dfc8f
        );
        expect(result).eq(true);
    });

    it('pubkey hash signature verification incorrect nonce', async () => {
        const incorrectNonce = 0x11223345;
        const pubkeyHash = 'sync:fefefefefefefefefefefefefefefefefefefefe';
        const nonce = 0x11223344;
        const accountId = 0xdeadba;
        const signature = await randomWallet.signMessage(
            zksync.utils.getChangePubkeyMessage(pubkeyHash, nonce, accountId)
        );
        const witness = ethers.utils.concat(['0x00', signature]);
        const { result } = await getCallRevertReason(
            async () =>
                await testContract.changePubkeySignatureCheckECRECOVER(
                    {
                        accountId,
                        owner: randomWallet.address,
                        nonce: incorrectNonce,
                        pubKeyHash: pubkeyHash.replace('sync:', '0x')
                    },
                    witness
                )
        );
        expect(result).eq(false);
    });

    it('pubkey hash signature verification incorrect pubkey hash', async () => {
        const incorrectPubkeyHash = 'sync:aaaafefefefefefefefefefefefefefefefefefe';
        const pubkeyHash = 'sync:fefefefefefefefefefefefefefefefefefefefe';
        const nonce = 0x11223344;
        const accountId = 0xdeadba;
        const signature = await randomWallet.signMessage(
            zksync.utils.getChangePubkeyMessage(pubkeyHash, nonce, accountId)
        );
        const witness = ethers.utils.concat(['0x00', signature]);
        const { result } = await getCallRevertReason(
            async () =>
                await testContract.changePubkeySignatureCheckECRECOVER(
                    {
                        accountId,
                        owner: randomWallet.address,
                        nonce,
                        pubKeyHash: incorrectPubkeyHash.replace('sync:', '0x')
                    },
                    witness
                )
        );
        expect(result).eq(false);
    });

    it('pubkey hash signature verification incorrect signer', async () => {
        const incorrectSignerAddress = wallet.address;
        const pubkeyHash = 'sync:fefefefefefefefefefefefefefefefefefefefe';
        const nonce = 0x11223344;
        const accountId = 0xdeadba;
        const signature = await randomWallet.signMessage(
            zksync.utils.getChangePubkeyMessage(pubkeyHash, nonce, accountId)
        );
        const witness = ethers.utils.concat(['0x00', signature]);
        const { result } = await getCallRevertReason(
            async () =>
                await testContract.changePubkeySignatureCheckECRECOVER(
                    { accountId, owner: incorrectSignerAddress, nonce, pubKeyHash: pubkeyHash.replace('sync:', '0x') },
                    witness
                )
        );
        expect(result).eq(false);
    });

    it('pubkey hash signature verification incorrect account id', async () => {
        const incorrectAccountId = 0xbabeba;
        const pubkeyHash = 'sync:fefefefefefefefefefefefefefefefefefefefe';
        const nonce = 0x11223344;
        const accountId = 0xdeadba;
        const signature = await randomWallet.signMessage(
            zksync.utils.getChangePubkeyMessage(pubkeyHash, nonce, accountId)
        );
        const witness = ethers.utils.concat(['0x00', signature]);
        const { result } = await getCallRevertReason(
            async () =>
                await testContract.changePubkeySignatureCheckECRECOVER(
                    {
                        accountId: incorrectAccountId,
                        owner: wallet.address,
                        nonce,
                        pubKeyHash: pubkeyHash.replace('sync:', '0x')
                    },
                    witness
                )
        );
        expect(result).eq(false);
    });

    it('signature verification success', async () => {
        for (const message of [Buffer.from('msg', 'ascii'), Buffer.alloc(0), Buffer.alloc(10, 1)]) {
            const signature = await wallet.signMessage(message);
            const signedMessageHash = ethers.utils.keccak256(
                Buffer.concat([Buffer.from(`\x19Ethereum Signed Message:\n${message.length}`, 'ascii'), message])
            );
            const address = await testContract.testRecoverAddressFromEthSignature(signature, signedMessageHash);
            expect(address, `address mismatch, message ${message.toString('hex')}`).eq(wallet.address);
        }
    });
});

describe('ZK priority queue ops unit tests', function () {
    this.timeout(50000);

    let zksyncContract;
    let tokenContract;
    let ethProxy;
    let operationTestContract;
    before(async () => {
        [wallet, exitWallet] = await hardhat.ethers.getSigners();

        const contracts = readProductionContracts();
        const deployer = new Deployer({ deployWallet: wallet, contracts });
        await deployer.deployAll({ gasLimit: 6500000 });
        zksyncContract = deployer.zkSyncContract(wallet);

        const tokenContractFactory = await hardhat.ethers.getContractFactory('TestnetERC20Token');
        tokenContract = await tokenContractFactory.deploy('Matter Labs Trial Token', 'MLTT', 18);
        await tokenContract.mint(wallet.address, parseEther('1000000'));

        const govContract = deployer.governanceContract(wallet);
        await govContract.addToken(tokenContract.address);

        ethProxy = new ETHProxy(wallet.provider, {
            mainContract: zksyncContract.address,
            govContract: govContract.address
        });

        const opsTestContractFactory = await hardhat.ethers.getContractFactory('OperationsTest');
        operationTestContract = await opsTestContractFactory.deploy();
    });

    async function performDeposit(to: Address, token: TokenAddress, depositAmount: BigNumber) {
        const openedRequests = await zksyncContract.totalOpenPriorityRequests();
        const depositOwner = wallet.address;

        let tx;
        if (token === ethers.constants.AddressZero) {
            tx = await zksyncContract.depositETH(depositOwner, {
                value: depositAmount
            });
        } else {
            tx = await zksyncContract.depositERC20(token, depositAmount, depositOwner);
        }
        const receipt = await tx.wait();

        const deadlineBlock = receipt.blockNumber + TEST_PRIORITY_EXPIRATION;

        let priorityQueueEvent;
        for (const event of receipt.logs) {
            try {
                const parsedLog = zksyncContract.interface.parseLog(event);
                if (parsedLog && parsedLog.name === 'NewPriorityRequest') {
                    priorityQueueEvent = parsedLog;
                    break;
                }
            } catch {}
        }
        expect(priorityQueueEvent.name, 'event name').eq('NewPriorityRequest');
        expect(priorityQueueEvent.args.sender, 'sender address').eq(wallet.address);
        expect(priorityQueueEvent.args.serialId, 'request id').eq(openedRequests);
        expect(priorityQueueEvent.args.opType, 'request type').eq(1);
        expect(priorityQueueEvent.args.expirationBlock, 'expiration block').eq(deadlineBlock);
    }

    async function performFullExitRequest(accountId: number, token: TokenAddress) {
        const openedRequests = await zksyncContract.totalOpenPriorityRequests();
        const tx = await zksyncContract.requestFullExit(accountId, token);
        const receipt = await tx.wait();

        const deadlineBlock = receipt.blockNumber + TEST_PRIORITY_EXPIRATION;

        let priorityQueueEvent;
        for (const event of receipt.logs) {
            try {
                const parsedLog = zksyncContract.interface.parseLog(event);
                if (parsedLog && parsedLog.name === 'NewPriorityRequest') {
                    priorityQueueEvent = parsedLog;
                    break;
                }
            } catch {}
        }
        expect(priorityQueueEvent.name, 'event name').eq('NewPriorityRequest');
        expect(priorityQueueEvent.args.sender, 'sender address').eq(wallet.address);
        expect(priorityQueueEvent.args.serialId, 'request id').eq(openedRequests);
        expect(priorityQueueEvent.args.opType, 'request type').eq(6);
        expect(priorityQueueEvent.args.expirationBlock, 'expiration block').eq(deadlineBlock);
    }

    it('success ETH deposits', async () => {
        zksyncContract.connect(wallet);
        const tokenAddress = ethers.constants.AddressZero;
        const depositAmount = parseEther('1.0');

        await performDeposit(wallet.address, tokenAddress, depositAmount);
        await performDeposit(ethers.Wallet.createRandom().address, tokenAddress, depositAmount);
    });

    it('success ERC20 deposits', async () => {
        zksyncContract.connect(wallet);
        const tokenAddress = tokenContract.address;
        const depositAmount = parseEther('1.0');

        tokenContract.connect(wallet);
        await tokenContract.approve(zksyncContract.address, depositAmount);
        await performDeposit(wallet.address, tokenAddress, depositAmount);
        await tokenContract.approve(zksyncContract.address, depositAmount);
        await performDeposit(ethers.Wallet.createRandom().address, tokenAddress, depositAmount);
    });

    it('success FullExit request', async () => {
        zksyncContract.connect(wallet);
        const accountId = 1;

        await performFullExitRequest(accountId, ethers.constants.AddressZero);
        await performFullExitRequest(accountId, tokenContract.address);
    });
});

async function onchainBalance(ethWallet: ethers.Wallet, token: Address): Promise<BigNumber> {
    if (token === ethers.constants.AddressZero) {
        return ethWallet.getBalance();
    } else {
        const erc20contract = new Contract(token, IERC20_INTERFACE.abi, ethWallet);
        return BigNumber.from(await erc20contract.balanceOf(ethWallet.address));
    }
}

describe('zkSync withdraw unit tests', function () {
    this.timeout(50000);

    let zksyncContract: ZkSync;
    let tokenContract;
    let incorrectTokenContract;
    let ethProxy;
    before(async () => {
        [wallet, exitWallet] = await hardhat.ethers.getSigners();
        const contracts = readProductionContracts();
        contracts.zkSync = readContractCode('dev-contracts/ZkSyncWithdrawalUnitTest');
        const deployer = new Deployer({ deployWallet: wallet, contracts });
        await deployer.deployAll({ gasLimit: 6500000 });

        zksyncContract = ZkSyncWithdrawalUnitTestFactory.connect(deployer.addresses.ZkSync, wallet);

        const tokenContractFactory = await hardhat.ethers.getContractFactory('TestnetERC20Token');
        tokenContract = await tokenContractFactory.deploy('Matter Labs Trial Token', 'MLTT', 18);
        await tokenContract.mint(wallet.address, parseEther('1000000'));

        const govContract = deployer.governanceContract(wallet);
        await govContract.addToken(tokenContract.address);

        ethProxy = new ETHProxy(wallet.provider, {
            mainContract: zksyncContract.address,
            govContract: govContract.address
        });

        incorrectTokenContract = await tokenContractFactory.deploy('Matter Labs Trial Token', 'MLTT', 18);
        await incorrectTokenContract.mint(wallet.address, parseEther('1000000'));
    });

    async function performWithdraw(ethWallet: ethers.Wallet, token: TokenAddress, tokenId: number, amount: BigNumber) {
        let gasFee: BigNumber;
        const balanceBefore = await onchainBalance(ethWallet, token);
        const contractBalanceBefore = BigNumber.from(await zksyncContract.getPendingBalance(ethWallet.address, token));
        if (token === ethers.constants.AddressZero) {
            const tx = await zksyncContract.withdrawPendingBalance(ethWallet.address, token, amount, {
                gasLimit: 300000
            });
            const receipt = await tx.wait();
            gasFee = receipt.gasUsed.mul(await ethWallet.provider.getGasPrice());
        } else {
            await zksyncContract.withdrawPendingBalance(ethWallet.address, token, amount, { gasLimit: 300000 });
        }
        const balanceAfter = await onchainBalance(ethWallet, token);

        const expectedBalance =
            token == constants.AddressZero ? balanceBefore.add(amount).sub(gasFee) : balanceBefore.add(amount);
        expect(balanceAfter.toString(), 'withdraw account balance mismatch').eq(expectedBalance.toString());

        const contractBalanceAfter = BigNumber.from(await zksyncContract.getPendingBalance(ethWallet.address, token));
        const expectedContractBalance = contractBalanceBefore.sub(amount);
        expect(contractBalanceAfter.toString(), 'withdraw contract balance mismatch').eq(
            expectedContractBalance.toString()
        );
    }

    it('Withdraw ETH success', async () => {
        zksyncContract.connect(wallet);
        const withdrawAmount = parseEther('1.0');

        const sendETH = await wallet.sendTransaction({
            to: zksyncContract.address,
            value: withdrawAmount.mul(2),
            data: simpleEncode('receiveETH()')
        });
        await sendETH.wait();

        await zksyncContract.setBalanceToWithdraw(wallet.address, 0, withdrawAmount);
        await performWithdraw(wallet, constants.AddressZero, 0, withdrawAmount);

        await zksyncContract.setBalanceToWithdraw(wallet.address, 0, withdrawAmount);
        await performWithdraw(wallet, constants.AddressZero, 0, withdrawAmount.div(2));
        await performWithdraw(wallet, constants.AddressZero, 0, withdrawAmount.div(2));
    });

    it('Withdraw ETH incorrect amount', async () => {
        zksyncContract.connect(wallet);
        const withdrawAmount = parseEther('1.0');

        const sendETH = await wallet.sendTransaction({
            to: zksyncContract.address,
            value: withdrawAmount,
            data: simpleEncode('receiveETH()')
        });
        await sendETH.wait();

        await zksyncContract.setBalanceToWithdraw(wallet.address, 0, withdrawAmount);
        const { revertReason } = await getCallRevertReason(
            async () => await performWithdraw(wallet, constants.AddressZero, 0, withdrawAmount.add(1))
        );
        expect(revertReason, 'wrong revert reason').eq('aa');
    });

    it('Withdraw ERC20 success', async () => {
        zksyncContract.connect(wallet);
        const withdrawAmount = parseEther('1.0');

        const sendERC20 = await tokenContract.transfer(zksyncContract.address, withdrawAmount.mul(2));
        await sendERC20.wait();
        const tokenId = await ethProxy.resolveTokenId(tokenContract.address);

        await zksyncContract.setBalanceToWithdraw(wallet.address, tokenId, withdrawAmount);
        await performWithdraw(wallet, tokenContract.address, tokenId, withdrawAmount);

        await zksyncContract.setBalanceToWithdraw(wallet.address, tokenId, withdrawAmount);
        await performWithdraw(wallet, tokenContract.address, tokenId, withdrawAmount.div(2));
        await performWithdraw(wallet, tokenContract.address, tokenId, withdrawAmount.div(2));
    });

    it('Withdraw ERC20 incorrect amount', async () => {
        zksyncContract.connect(wallet);
        const withdrawAmount = parseEther('1.0');

        const sendERC20 = await tokenContract.transfer(zksyncContract.address, withdrawAmount);
        await sendERC20.wait();
        const tokenId = await ethProxy.resolveTokenId(tokenContract.address);

        await zksyncContract.setBalanceToWithdraw(wallet.address, tokenId, withdrawAmount);

        const onchainBalBefore = await onchainBalance(wallet, tokenContract.address);
        try {
            await getCallRevertReason(
                async () => await performWithdraw(wallet, tokenContract.address, tokenId, withdrawAmount.add(1))
            );
        } catch (err) {}
        const onchainBalAfter = await onchainBalance(wallet, tokenContract.address);

        expect(onchainBalAfter).eq(onchainBalBefore);
        expect(revertReason).to.not.eq(DEFAULT_REVERT_REASON);
    });

    it('Withdraw ERC20 unsupported token', async () => {
        zksyncContract.connect(wallet);
        const withdrawAmount = parseEther('1.0');

        const { revertReason } = await getCallRevertReason(
            async () => await performWithdraw(wallet, incorrectTokenContract.address, 1, withdrawAmount.add(1))
        );
        expect(revertReason, 'wrong revert reason').eq('1i');
    });
});

describe('zkSync auth pubkey onchain unit tests', function () {
    this.timeout(50000);

    let zksyncContract;
    let tokenContract;
    before(async () => {
        [wallet, exitWallet] = await hardhat.ethers.getSigners();

        const deployer = new Deployer({ deployWallet: wallet });
        await deployer.deployAll({ gasLimit: 6500000 });
        zksyncContract = deployer.zkSyncContract(wallet);

        const tokenContractFactory = await hardhat.ethers.getContractFactory('TestnetERC20Token');
        tokenContract = await tokenContractFactory.deploy('Matter Labs Trial Token', 'MLTT', 18);
        await tokenContract.mint(wallet.address, parseEther('1000000'));

        const govContract = deployer.governanceContract(wallet);
        await govContract.addToken(tokenContract.address);
    });

    it('Auth pubkey success', async () => {
        zksyncContract.connect(wallet);

        const nonce = 0x1234;
        const pubkeyHash = '0xfefefefefefefefefefefefefefefefefefefefe';

        await (await zksyncContract.setAuthPubkeyHash(pubkeyHash, nonce)).wait();

        const expectedAuthFact = ethers.utils.keccak256(pubkeyHash);

        const authFact = await zksyncContract.authFacts(wallet.address, nonce);
        expect(authFact).to.eq(expectedAuthFact);
    });

    it('Auth pubkey reset', async () => {
        zksyncContract.connect(wallet);

        const checkSetPubkeyHash = async (pubkeyHash, address, nonce, message) => {
            const expectedAuthFact = ethers.utils.keccak256(pubkeyHash);
            const authFact = await zksyncContract.authFacts(address, nonce);
            expect(authFact).to.eq(expectedAuthFact, message);
        };

        const nonce = 0x5678;
        const pubkeyHash = '0xaaaaaaaaaaaaaaaaaaaaaaaaaaaaaaaaaaaaaaaa';

        await (await zksyncContract.setAuthPubkeyHash(pubkeyHash, nonce)).wait();
        await checkSetPubkeyHash(pubkeyHash, wallet.address, nonce, 'first pubkey hash set');

        const resetPubkeyHash = '0xbbbbbbbbbbbbbbbbbbbbbbbbbbbbbbbbbbbbbbbb';

        await (await zksyncContract.setAuthPubkeyHash(resetPubkeyHash, nonce)).wait();
        await checkSetPubkeyHash(pubkeyHash, wallet.address, nonce, 'first pubkey hash still set');
        const resetTimestamp = Date.now() + 24 * 60 * 60;

        await zksyncContract.provider.send('evm_setNextBlockTimestamp', [resetTimestamp]);
        await (await zksyncContract.setAuthPubkeyHash(resetPubkeyHash, nonce)).wait();
        await checkSetPubkeyHash(resetPubkeyHash, wallet.address, nonce, 'pubkey hash changed');
    });

    it('Auth pubkey incorrect length fail', async () => {
        zksyncContract.connect(wallet);
        const nonce = 0x7656;
        const shortPubkeyHash = '0xfefefefefefefefefefefefefefefefefefefe';
        const longPubkeyHash = '0xfefefefefefefefefefefefefefefefefefefefefe';

        for (const pkHash of [shortPubkeyHash, longPubkeyHash]) {
            const { revertReason } = await getCallRevertReason(
<<<<<<< HEAD
                async () =>
                    await zksyncContract.setAuthPubkeyHash(shortPubkeyHash, nonce, {
                        gasLimit: 300000
                    })
=======
                async () => await zksyncContract.setAuthPubkeyHash(pkHash, nonce, { gasLimit: 300000 })
>>>>>>> 3c3dfc8f
            );
            expect(revertReason, 'revert reason incorrect').eq('y');
        }
    });
});

describe('zkSync test process next operation', function () {
    this.timeout(50000);

    let zksyncContract: ZkSyncProcessOpUnitTest;
    let tokenContract;
    let ethProxy;

    const EMPTY_KECCAK = ethers.utils.keccak256('0x');

    const newBlockDataFromPubdata = (publicData) => {
        return {
            blockNumber: 0,
            feeAccount: 0,
            newStateHash: ethers.constants.HashZero,
            publicData,
            timestamp: 0,
            onchainOperations: []
        };
    };

    before(async () => {
        [wallet, exitWallet] = await hardhat.ethers.getSigners();

        const contracts = readProductionContracts();
        contracts.zkSync = readContractCode('dev-contracts/ZkSyncProcessOpUnitTest');
        const deployer = new Deployer({ deployWallet: wallet, contracts });
        await deployer.deployAll({ gasLimit: 6500000 });
        zksyncContract = ZkSyncProcessOpUnitTestFactory.connect(deployer.addresses.ZkSync, wallet);

        const tokenContractFactory = await hardhat.ethers.getContractFactory('TestnetERC20Token');
        tokenContract = await tokenContractFactory.deploy('Matter Labs Trial Token', 'MLTT', 18);
        await tokenContract.mint(wallet.address, parseEther('1000000'));

        const govContract = deployer.governanceContract(wallet);
        await govContract.addToken(tokenContract.address);

        ethProxy = new ETHProxy(wallet.provider, {
            mainContract: zksyncContract.address,
            govContract: govContract.address
        });

<<<<<<< HEAD
        incorrectTokenContract = await tokenContractFactory.deploy('Matter Labs Trial Token', 'MLTT', 18);
        await incorrectTokenContract.mint(wallet.address, parseEther('1000000'));
=======
        await tokenContract.mint(wallet.address, parseEther('1000000'));
>>>>>>> 3c3dfc8f
    });

    it('Process noop', async () => {
        zksyncContract.connect(wallet);

        const committedPriorityRequestsBefore = await zksyncContract.totalCommittedPriorityRequests();

        const pubdata = Buffer.alloc(CHUNK_SIZE, 0);
        const blockData = newBlockDataFromPubdata(pubdata);

        await zksyncContract.collectOnchainOpsExternal(blockData, EMPTY_KECCAK, 0, [0]);

        const committedPriorityRequestsAfter = await zksyncContract.totalCommittedPriorityRequests();
        expect(committedPriorityRequestsAfter, 'priority request number').eq(committedPriorityRequestsBefore);
    });

    it('Process transfer', async () => {
        zksyncContract.connect(wallet);

        const committedPriorityRequestsBefore = await zksyncContract.totalCommittedPriorityRequests();

        const pubdata = Buffer.alloc(CHUNK_SIZE * 2, 0xff);
        pubdata[0] = 0x05;
        const blockData = newBlockDataFromPubdata(pubdata);
        await zksyncContract.collectOnchainOpsExternal(blockData, EMPTY_KECCAK, 0, [0, 0]);

        const committedPriorityRequestsAfter = await zksyncContract.totalCommittedPriorityRequests();
        expect(committedPriorityRequestsAfter, 'priority request number').eq(committedPriorityRequestsBefore);
    });
    it('Process transfer to new', async () => {
        zksyncContract.connect(wallet);

        const pubdata = Buffer.alloc(CHUNK_SIZE * 6, 0xff);
        pubdata[0] = 0x02;
        const blockData = newBlockDataFromPubdata(pubdata);
        await zksyncContract.collectOnchainOpsExternal(blockData, EMPTY_KECCAK, 0, [0, 0, 0, 0, 0, 0]);
    });

    it('Process deposit', async () => {
        zksyncContract.connect(wallet);
        const depositAmount = BigNumber.from('2');

        await zksyncContract.depositETH(wallet.address, { value: depositAmount });

        // construct deposit pubdata
        const pubdata = Buffer.alloc(CHUNK_SIZE * 6, 0);
        pubdata[0] = 0x01;
        let offset = 1;
        pubdata.writeUInt32BE(0xccaabbff, offset);
        offset += 4;
        pubdata.writeUInt16BE(0, offset); // token
        offset += 2;
        Buffer.from(
            depositAmount
                .toHexString()
                .substr(2)
                .padStart(16 * 2, '0'),
            'hex'
        ).copy(pubdata, offset);
        offset += 16;
        Buffer.from(wallet.address.substr(2), 'hex').copy(pubdata, offset);
        const blockData = newBlockDataFromPubdata(pubdata);
        blockData.onchainOperations.push({
            publicDataOffset: 0,
            ethWitness: '0x'
        });

        await zksyncContract.collectOnchainOpsExternal(blockData, EMPTY_KECCAK, 1, [1, 0, 0, 0, 0, 0]);
        await zksyncContract.commitPriorityRequests();
    });

    it('Process partial exit', async () => {
        zksyncContract.connect(wallet);
        // construct deposit pubdata
        const pubdata = Buffer.alloc(CHUNK_SIZE * 6, 0);
        pubdata[0] = 0x03;
        const blockData = newBlockDataFromPubdata(pubdata);
        blockData.onchainOperations.push({
            publicDataOffset: 0,
            ethWitness: '0x'
        });

        const expectedHash = keccak256(ethers.utils.concat([EMPTY_KECCAK, pubdata]));
        await zksyncContract.collectOnchainOpsExternal(blockData, expectedHash, 0, [1, 0, 0, 0, 0, 0]);
    });

    it('Process full exit', async () => {
        zksyncContract.connect(wallet);
        const tokenId = await ethProxy.resolveTokenId(tokenContract.address);
        const fullExitAmount = parseEther('0.7');
        const accountId = 0x00ffffff;

        await zksyncContract.requestFullExit(accountId, tokenContract.address);

        // construct full exit pubdata
        const pubdata = Buffer.alloc(CHUNK_SIZE * 6, 0);
        pubdata[0] = 0x06;
        let offset = 1;
        pubdata.writeUInt32BE(accountId, offset);
        offset += 4;
        Buffer.from(wallet.address.substr(2), 'hex').copy(pubdata, offset);
        offset += 20;
        pubdata.writeUInt16BE(tokenId, offset);
        offset += 2;
        Buffer.from(
            fullExitAmount
                .toHexString()
                .substr(2)
                .padStart(16 * 2, '0'),
            'hex'
        ).copy(pubdata, offset);
        const blockData = newBlockDataFromPubdata(pubdata);
        blockData.onchainOperations.push({
            publicDataOffset: 0,
            ethWitness: '0x'
        });

        const expectedHash = keccak256(ethers.utils.concat([EMPTY_KECCAK, pubdata]));
        await zksyncContract.collectOnchainOpsExternal(blockData, expectedHash, 1, [1, 0, 0, 0, 0, 0]);

        await zksyncContract.commitPriorityRequests();
    });

    it('Change pubkey with auth', async () => {
        zksyncContract.connect(wallet);

        const nonce = 0x1234;
        const pubkeyHash = '0xfefefefefefefefefefefefefefefefefefefefe';
        await zksyncContract.setAuthPubkeyHash(pubkeyHash, nonce);

        const accountId = 0xffee12cc;

        // construct deposit pubdata
        const pubdata = Buffer.alloc(CHUNK_SIZE * 6, 0);
        pubdata[0] = 0x07;
        let offset = 1;
        pubdata.writeUInt32BE(accountId, offset);
        offset += 4;
        Buffer.from(pubkeyHash.substr(2), 'hex').copy(pubdata, offset);
        offset += 20;
        Buffer.from(wallet.address.substr(2), 'hex').copy(pubdata, offset);
        offset += 20;
        pubdata.writeUInt32BE(nonce, offset);

        const blockData = newBlockDataFromPubdata(pubdata);
        blockData.onchainOperations.push({
            publicDataOffset: 0,
            ethWitness: '0x'
        });

        await zksyncContract.collectOnchainOpsExternal(blockData, EMPTY_KECCAK, 0, [1, 0, 0, 0, 0, 0]);
    });

    it('Change pubkey with posted signature', async () => {
        zksyncContract.connect(wallet);

        const nonce = 0x1234;
        const pubkeyHash = 'sync:fefefefefefefefefefefefefefefefefefefefe';
        const accountId = 0x00ffee12;
        const _ethWitness = await wallet.signMessage(zksync.utils.getChangePubkeyMessage(pubkeyHash, nonce, accountId));
        const ethWitnessBytes = Uint8Array.from(Buffer.from(_ethWitness.slice(2), 'hex'));
        const ethWitness = ethers.utils.concat(['0x00', ethWitnessBytes, new Uint8Array(32).fill(0)]);

        // construct deposit pubdata
        const pubdata = Buffer.alloc(CHUNK_SIZE * 6, 0);
        pubdata[0] = 0x07;
        let offset = 1;
        pubdata.writeUInt32BE(accountId, offset);
        offset += 4;
        Buffer.from(pubkeyHash.substr(5), 'hex').copy(pubdata, offset);
        offset += 20;
        Buffer.from(wallet.address.substr(2), 'hex').copy(pubdata, offset);
        offset += 20;
        pubdata.writeUInt32BE(nonce, offset);
        const blockData = newBlockDataFromPubdata(pubdata);
        blockData.onchainOperations.push({
            publicDataOffset: 0,
            ethWitness: ethWitness
        });

        await zksyncContract.collectOnchainOpsExternal(blockData, EMPTY_KECCAK, 0, [1, 0, 0, 0, 0, 0]);
    });

    it('Process forced exit', async () => {
        zksyncContract.connect(wallet);

        const committedPriorityRequestsBefore = await zksyncContract.totalCommittedPriorityRequests();

        // construct deposit pubdata
        const pubdata = Buffer.alloc(CHUNK_SIZE * 6, 0);
        pubdata[0] = 0x08;
        const blockData = newBlockDataFromPubdata(pubdata);
        blockData.onchainOperations.push({
            publicDataOffset: 0,
            ethWitness: '0x'
        });

        const expectedHash = keccak256(ethers.utils.concat([EMPTY_KECCAK, pubdata]));
        await zksyncContract.collectOnchainOpsExternal(blockData, expectedHash, 0, [1, 0, 0, 0, 0, 0]);
    });
});<|MERGE_RESOLUTION|>--- conflicted
+++ resolved
@@ -7,19 +7,7 @@
 const hardhat = require('hardhat');
 const { simpleEncode } = require('ethereumjs-abi');
 const { expect } = require('chai');
-<<<<<<< HEAD
 const { getCallRevertReason, IERC20_INTERFACE } = require('./common');
-=======
-const { deployContract } = require('ethereum-waffle');
-const {
-    wallet,
-    exitWallet,
-    deployTestContract,
-    getCallRevertReason,
-    IERC20_INTERFACE,
-    DEFAULT_REVERT_REASON
-} = require('./common');
->>>>>>> 3c3dfc8f
 import * as zksync from 'zksync';
 import {
     ZkSync,
@@ -58,7 +46,6 @@
         const signature = await randomWallet.signMessage(
             zksync.utils.getChangePubkeyMessage(pubkeyHash, nonce, accountId)
         );
-<<<<<<< HEAD
         const witness = ethers.utils.concat(['0x00', signature]);
         const { result } = await getCallRevertReason(
             async () =>
@@ -66,16 +53,6 @@
                     { accountId, owner: randomWallet.address, nonce, pubKeyHash: pubkeyHash.replace('sync:', '0x') },
                     witness
                 )
-=======
-        const { result } = await getCallRevertReason(() =>
-            testContract.changePubkeySignatureCheck(
-                signature,
-                pubkeyHash.replace('sync:', '0x'),
-                nonce,
-                randomWallet.address,
-                accountId
-            )
->>>>>>> 3c3dfc8f
         );
         expect(result).eq(true);
     });
@@ -522,14 +499,10 @@
 
         for (const pkHash of [shortPubkeyHash, longPubkeyHash]) {
             const { revertReason } = await getCallRevertReason(
-<<<<<<< HEAD
                 async () =>
                     await zksyncContract.setAuthPubkeyHash(shortPubkeyHash, nonce, {
                         gasLimit: 300000
                     })
-=======
-                async () => await zksyncContract.setAuthPubkeyHash(pkHash, nonce, { gasLimit: 300000 })
->>>>>>> 3c3dfc8f
             );
             expect(revertReason, 'revert reason incorrect').eq('y');
         }
@@ -577,12 +550,8 @@
             govContract: govContract.address
         });
 
-<<<<<<< HEAD
         incorrectTokenContract = await tokenContractFactory.deploy('Matter Labs Trial Token', 'MLTT', 18);
         await incorrectTokenContract.mint(wallet.address, parseEther('1000000'));
-=======
-        await tokenContract.mint(wallet.address, parseEther('1000000'));
->>>>>>> 3c3dfc8f
     });
 
     it('Process noop', async () => {
