import { Contract, ethers, constants, BigNumber } from 'ethers';
import { parseEther } from 'ethers/lib/utils';
import { ETHProxy } from 'zksync';
import { Address, TokenAddress } from 'zksync/build/types';
import { Deployer, readContractCode, readProductionContracts, readTestContracts } from '../../src.ts/deploy';
import { ZkSyncWithdrawalUnitTestFactory } from '../../typechain';

<<<<<<< HEAD
const hardhat = require('hardhat');
const { expect } = require('chai');
const { deployContract } = require('ethereum-waffle');
const { getCallRevertReason, IERC20_INTERFACE } = require('./common');

let wallet, exitWallet;
=======
const { expect } = require('chai');
const { deployContract } = require('ethereum-waffle');
const { wallet, exitWallet, getCallRevertReason, IERC20_INTERFACE, DEFAULT_REVERT_REASON } = require('./common');
>>>>>>> 3c3dfc8f

async function onchainTokenBalanceOfContract(
    ethWallet: ethers.Wallet,
    contractAddress: Address,
    token: Address
): Promise<BigNumber> {
    const erc20contract = new Contract(token, IERC20_INTERFACE.abi, ethWallet);
    return BigNumber.from(await erc20contract.balanceOf(contractAddress));
}

async function onchainBalance(ethWallet: ethers.Wallet, token: Address): Promise<BigNumber> {
    if (token === ethers.constants.AddressZero) {
        return ethWallet.getBalance();
    } else {
        const erc20contract = new Contract(token, IERC20_INTERFACE.abi, ethWallet);
        return BigNumber.from(await erc20contract.balanceOf(ethWallet.address));
    }
}

describe('zkSync process tokens which have no return value in `transfer` and `transferFrom` calls', function () {
    this.timeout(50000);

    let zksyncContract;
    let tokenContract;
    let ethProxy;
    before(async () => {
        [wallet, exitWallet] = await hardhat.ethers.getSigners();

        const contracts = readProductionContracts();
        contracts.zkSync = readContractCode('dev-contracts/ZkSyncWithdrawalUnitTest');
        const deployer = new Deployer({ deployWallet: wallet, contracts });
        await deployer.deployAll({ gasLimit: 6500000 });
        zksyncContract = ZkSyncWithdrawalUnitTestFactory.connect(deployer.addresses.ZkSync, wallet);

        const tokenContractDeployFactory = await hardhat.ethers.getContractFactory(
            'MintableERC20NoTransferReturnValueTest'
        );
        tokenContract = await tokenContractDeployFactory.deploy();
        await tokenContract.mint(wallet.address, parseEther('1000000'));

        const govContract = deployer.governanceContract(wallet);
        await govContract.addToken(tokenContract.address);

        ethProxy = new ETHProxy(wallet.provider, {
            mainContract: zksyncContract.address,
            govContract: govContract.address
        });
    });

    async function performWithdraw(ethWallet: ethers.Wallet, token: TokenAddress, tokenId: number, amount: BigNumber) {
        let gasFee: BigNumber;
        const balanceBefore = await onchainBalance(ethWallet, token);
        const contractBalanceBefore = BigNumber.from(await zksyncContract.getPendingBalance(ethWallet.address, token));
        if (token === ethers.constants.AddressZero) {
            const tx = await zksyncContract.withdrawPendingBalance(
                ethWallet.address,
                ethers.constants.AddressZero,
                amount
            );
            const receipt = await tx.wait();
            gasFee = receipt.gasUsed.mul(await ethWallet.provider.getGasPrice());
        } else {
            await zksyncContract.withdrawPendingBalance(ethWallet.address, token, amount);
        }
        const balanceAfter = await onchainBalance(ethWallet, token);

        const expectedBalance =
            token == constants.AddressZero ? balanceBefore.add(amount).sub(gasFee) : balanceBefore.add(amount);
        expect(balanceAfter.toString(), 'withdraw account balance mismatch').eq(expectedBalance.toString());

        const contractBalanceAfter = BigNumber.from(await zksyncContract.getPendingBalance(ethWallet.address, token));
        const expectedContractBalance = contractBalanceBefore.sub(amount);
        expect(contractBalanceAfter.toString(), 'withdraw contract balance mismatch').eq(
            expectedContractBalance.toString()
        );
    }

    it('Deposit ERC20 success', async () => {
        zksyncContract.connect(wallet);
        const depositAmount = parseEther('1.0');
        await tokenContract.approve(zksyncContract.address, depositAmount);

        await zksyncContract.depositERC20(tokenContract.address, depositAmount, wallet.address);
    });

    it('Deposit ERC20 fail', async () => {
        zksyncContract.connect(wallet);
        const depositAmount = parseEther('1.0');
        await tokenContract.approve(zksyncContract.address, depositAmount.div(2));

        const balanceBefore = await tokenContract.balanceOf(wallet.address);
        try {
            const { revertReason } = await getCallRevertReason(
                async () => await zksyncContract.depositERC20(tokenContract.address, depositAmount, wallet.address)
            );
        } catch (e) {}
        const balanceAfter = await tokenContract.balanceOf(wallet.address);

        expect(balanceBefore).eq(balanceAfter);
        expect(revertReason).to.not.equal(DEFAULT_REVERT_REASON);
    });

    it('Withdraw ERC20 success', async () => {
        zksyncContract.connect(wallet);
        const withdrawAmount = parseEther('1.0');

        const sendERC20 = await tokenContract.transfer(zksyncContract.address, withdrawAmount.mul(2));
        await sendERC20.wait();
        const tokenId = await ethProxy.resolveTokenId(tokenContract.address);

        await zksyncContract.setBalanceToWithdraw(wallet.address, tokenId, withdrawAmount);
        const onchainBalBefore_first_subtest = await onchainBalance(wallet, tokenContract.address);
        await performWithdraw(wallet, tokenContract.address, tokenId, withdrawAmount);
        const onchainBalAfter_first_subtest = await onchainBalance(wallet, tokenContract.address);
        expect(onchainBalAfter_first_subtest.sub(onchainBalBefore_first_subtest)).eq(withdrawAmount.toString());

        await zksyncContract.setBalanceToWithdraw(wallet.address, tokenId, withdrawAmount);
        const onchainBalBefore_second_subtest = await onchainBalance(wallet, tokenContract.address);
        await performWithdraw(wallet, tokenContract.address, tokenId, withdrawAmount.div(2));
        await performWithdraw(wallet, tokenContract.address, tokenId, withdrawAmount.div(2));
        const onchainBalAfter_second_subtest = await onchainBalance(wallet, tokenContract.address);
        expect(onchainBalAfter_second_subtest.sub(onchainBalBefore_second_subtest)).eq(withdrawAmount.toString());
    });

    it('Withdraw ERC20 incorrect amount', async () => {
        zksyncContract.connect(wallet);
        const withdrawAmount = parseEther('1.0');

        const sendERC20 = await tokenContract.transfer(zksyncContract.address, withdrawAmount);
        await sendERC20.wait();
        const tokenId = await ethProxy.resolveTokenId(tokenContract.address);

        await zksyncContract.setBalanceToWithdraw(wallet.address, tokenId, withdrawAmount);

        const onchainBalBefore = await onchainBalance(wallet, tokenContract.address);
        const { revertReason } = await getCallRevertReason(
            async () => await performWithdraw(wallet, tokenContract.address, tokenId, withdrawAmount.add(1))
        );
        const onchainBalAfter = await onchainBalance(wallet, tokenContract.address);

        expect(onchainBalAfter).eq(onchainBalBefore);
        expect(revertReason).to.not.eq(DEFAULT_REVERT_REASON);
    });

    it('Complete pending withdawals', async () => {
        zksyncContract.connect(wallet);
        const withdrawAmount = parseEther('1.0');

        await tokenContract.transfer(zksyncContract.address, withdrawAmount);

        for (const tokenAddress of [tokenContract.address]) {
            const tokenId = await ethProxy.resolveTokenId(tokenAddress);

            await zksyncContract.setBalanceToWithdraw(exitWallet.address, tokenId, withdrawAmount);

            const onchainBalBefore = await onchainBalance(exitWallet, tokenAddress);

            await zksyncContract.withdrawOrStoreExternal(tokenId, exitWallet.address, withdrawAmount);

            const onchainBalAfter = await onchainBalance(exitWallet, tokenAddress);

            expect(onchainBalAfter.sub(onchainBalBefore)).eq(withdrawAmount.toString());
        }
    });
});

describe('zkSync process tokens which take fee from sender', function () {
    this.timeout(50000);

    let zksyncContract;
    let tokenContract;
    let ethProxy;
    let FEE_AMOUNT;
    before(async () => {
        [wallet, exitWallet] = await hardhat.ethers.getSigners();

        const contracts = readProductionContracts();
        contracts.zkSync = readContractCode('dev-contracts/ZkSyncWithdrawalUnitTest');
        const deployer = new Deployer({ deployWallet: wallet, contracts });
        await deployer.deployAll({ gasLimit: 6500000 });
        zksyncContract = ZkSyncWithdrawalUnitTestFactory.connect(deployer.addresses.ZkSync, wallet);

        const tokenContractDeployFactory = await hardhat.ethers.getContractFactory('MintableERC20FeeAndDividendsTest');
        tokenContract = await tokenContractDeployFactory.deploy(true, true);
        FEE_AMOUNT = BigNumber.from(await tokenContract.FEE_AMOUNT_AS_VALUE());
        await tokenContract.mint(wallet.address, parseEther('1000000'));

        const govContract = deployer.governanceContract(wallet);
        await govContract.addToken(tokenContract.address);

        ethProxy = new ETHProxy(wallet.provider, {
            mainContract: zksyncContract.address,
            govContract: govContract.address
        });
    });

    async function performWithdrawNoCheckContractBalance(
        ethWallet: ethers.Wallet,
        token: TokenAddress,
        tokenId: number,
        amount: BigNumber
    ) {
        let gasFee: BigNumber;
        const balanceBefore = await onchainBalance(ethWallet, token);
        if (token === ethers.constants.AddressZero) {
            const tx = await zksyncContract.withdrawPendingBalance(
                ethWallet.address,
                ethers.constants.AddressZero,
                amount
            );
            const receipt = await tx.wait();
            gasFee = receipt.gasUsed.mul(await ethWallet.provider.getGasPrice());
        } else {
            await zksyncContract.withdrawPendingBalance(ethWallet.address, token, amount);
        }
        const balanceAfter = await onchainBalance(ethWallet, token);

        const expectedBalance =
            token == constants.AddressZero ? balanceBefore.add(amount).sub(gasFee) : balanceBefore.add(amount);
        expect(balanceAfter.toString(), 'withdraw account balance mismatch').eq(expectedBalance.toString());
    }

    it('Withdraw ERC20 success', async () => {
        zksyncContract.connect(wallet);
        const withdrawAmount = parseEther('1.0');

        const sendERC20 = await tokenContract.transfer(zksyncContract.address, withdrawAmount.mul(2));
        await sendERC20.wait();
        const token = tokenContract.address;
        const tokenId = await ethProxy.resolveTokenId(token);

        // test one withdrawal
        await zksyncContract.setBalanceToWithdraw(wallet.address, tokenId, withdrawAmount);
        const onchainBalBefore_first_subtest = await onchainBalance(wallet, tokenContract.address);

        await performWithdrawNoCheckContractBalance(
            wallet,
            tokenContract.address,
            tokenId,
            withdrawAmount.sub(FEE_AMOUNT)
        );
        expect(await zksyncContract.getPendingBalance(wallet.address, token)).eq('0');
        expect(await onchainTokenBalanceOfContract(wallet, zksyncContract.address, tokenContract.address)).eq(
            withdrawAmount
        );

        const onchainBalAfter_first_subtest = await onchainBalance(wallet, tokenContract.address);
        expect(onchainBalAfter_first_subtest.sub(onchainBalBefore_first_subtest)).eq(
            withdrawAmount.sub(FEE_AMOUNT).toString()
        );

        // test two withdrawals
        await zksyncContract.setBalanceToWithdraw(wallet.address, tokenId, withdrawAmount);
        const onchainBalBefore_second_subtest = await onchainBalance(wallet, tokenContract.address);

        await performWithdrawNoCheckContractBalance(
            wallet,
            tokenContract.address,
            tokenId,
            withdrawAmount.div(2).sub(FEE_AMOUNT)
        );
        expect(await zksyncContract.getPendingBalance(wallet.address, token)).eq(withdrawAmount.div(2).toString());
        expect(await onchainTokenBalanceOfContract(wallet, zksyncContract.address, tokenContract.address)).eq(
            withdrawAmount.div(2).toString()
        );
        await performWithdrawNoCheckContractBalance(
            wallet,
            tokenContract.address,
            tokenId,
            withdrawAmount.div(2).sub(FEE_AMOUNT)
        );
        expect(await zksyncContract.getPendingBalance(wallet.address, token)).eq('0');
        expect(await onchainTokenBalanceOfContract(wallet, zksyncContract.address, tokenContract.address)).eq('0');

        const onchainBalAfter_second_subtest = await onchainBalance(wallet, tokenContract.address);
        expect(onchainBalAfter_second_subtest.sub(onchainBalBefore_second_subtest)).eq(
            withdrawAmount.sub(2 * FEE_AMOUNT).toString()
        );
    });

    it('Complete pending withdawals => should not complete transfer because of token fee', async () => {
        zksyncContract.connect(wallet);
        const withdrawAmount = parseEther('1.0');

        await tokenContract.transfer(zksyncContract.address, withdrawAmount);

        for (const tokenAddress of [tokenContract.address]) {
            const tokenId = await ethProxy.resolveTokenId(tokenAddress);

            await zksyncContract.setBalanceToWithdraw(exitWallet.address, tokenId, 0);

            const onchainBalBefore = await onchainBalance(exitWallet, tokenAddress);

            await zksyncContract.withdrawOrStoreExternal(tokenId, exitWallet.address, withdrawAmount);

            const onchainBalAfter = await onchainBalance(exitWallet, tokenAddress);

            expect(onchainBalAfter).eq(onchainBalBefore);

            expect(await zksyncContract.getPendingBalance(exitWallet.address, tokenAddress)).eq(withdrawAmount);

            // contract balance should not change
            expect(await onchainTokenBalanceOfContract(wallet, zksyncContract.address, tokenContract.address)).eq(
                withdrawAmount
            );
        }
    });
});

describe('zkSync process tokens which take fee from recipient', function () {
    this.timeout(50000);

    let zksyncContract;
    let tokenContract;
    let ethProxy;
    let FEE_AMOUNT;
    before(async () => {
        [wallet, exitWallet] = await hardhat.ethers.getSigners();

        const contracts = readProductionContracts();
        contracts.zkSync = readContractCode('dev-contracts/ZkSyncWithdrawalUnitTest');
        const deployer = new Deployer({ deployWallet: wallet, contracts });
        await deployer.deployAll({ gasLimit: 6500000 });
        zksyncContract = ZkSyncWithdrawalUnitTestFactory.connect(deployer.addresses.ZkSync, wallet);

        const tokenContractDeployFactory = await hardhat.ethers.getContractFactory('MintableERC20FeeAndDividendsTest');
        tokenContract = await tokenContractDeployFactory.deploy(true, false);
        FEE_AMOUNT = BigNumber.from(await tokenContract.FEE_AMOUNT_AS_VALUE());
        await tokenContract.mint(wallet.address, parseEther('1000000'));

        const govContract = deployer.governanceContract(wallet);
        await govContract.addToken(tokenContract.address);

        ethProxy = new ETHProxy(wallet.provider, {
            mainContract: zksyncContract.address,
            govContract: govContract.address
        });
    });

    it('Make a deposit of tokens that should take a fee from recipient contract', async () => {
        zksyncContract.connect(wallet);
        const depositAmount = parseEther('1.0');
        await tokenContract.approve(zksyncContract.address, depositAmount);

        await zksyncContract.depositERC20(tokenContract.address, depositAmount, wallet.address);
    });
});

describe('zkSync process tokens which adds dividends to recipient', function () {
    this.timeout(50000);

    let zksyncContract;
    let tokenContract;
    let ethProxy;
    let DIVIDEND_AMOUNT;
    before(async () => {
        [wallet, exitWallet] = await hardhat.ethers.getSigners();

        const contracts = readProductionContracts();
        contracts.zkSync = readContractCode('dev-contracts/ZkSyncWithdrawalUnitTest');
        const deployer = new Deployer({ deployWallet: wallet, contracts });
        await deployer.deployAll({ gasLimit: 6500000 });
        zksyncContract = ZkSyncWithdrawalUnitTestFactory.connect(deployer.addresses.ZkSync, wallet);

        const tokenContractDeployFactory = await hardhat.ethers.getContractFactory('MintableERC20FeeAndDividendsTest');
        tokenContract = await tokenContractDeployFactory.deploy(false, false);
        DIVIDEND_AMOUNT = BigNumber.from(await tokenContract.DIVIDEND_AMOUNT_AS_VALUE());
        await tokenContract.mint(wallet.address, parseEther('1000000'));

        const govContract = deployer.governanceContract(wallet);
        await govContract.addToken(tokenContract.address);

        ethProxy = new ETHProxy(wallet.provider, {
            mainContract: zksyncContract.address,
            govContract: govContract.address
        });
    });

    it('Make a deposit of tokens that should adds dividends to the recipient', async () => {
        zksyncContract.connect(wallet);
        const depositAmount = parseEther('1.0');
        await tokenContract.approve(zksyncContract.address, depositAmount);

        await zksyncContract.depositERC20(tokenContract.address, depositAmount, wallet.address);
    });
});<|MERGE_RESOLUTION|>--- conflicted
+++ resolved
@@ -5,18 +5,12 @@
 import { Deployer, readContractCode, readProductionContracts, readTestContracts } from '../../src.ts/deploy';
 import { ZkSyncWithdrawalUnitTestFactory } from '../../typechain';
 
-<<<<<<< HEAD
 const hardhat = require('hardhat');
 const { expect } = require('chai');
 const { deployContract } = require('ethereum-waffle');
 const { getCallRevertReason, IERC20_INTERFACE } = require('./common');
 
 let wallet, exitWallet;
-=======
-const { expect } = require('chai');
-const { deployContract } = require('ethereum-waffle');
-const { wallet, exitWallet, getCallRevertReason, IERC20_INTERFACE, DEFAULT_REVERT_REASON } = require('./common');
->>>>>>> 3c3dfc8f
 
 async function onchainTokenBalanceOfContract(
     ethWallet: ethers.Wallet,
