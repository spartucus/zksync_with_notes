import {
    Wallet,
    Provider,
    ETHProxy, getDefaultProvider, types,
} from "zksync";
// HACK: using require as type system work-around
const franklin_abi = require('../../contracts/build/Franklin.json');
import { ethers, utils, Contract } from "ethers";
<<<<<<< HEAD
import {parseEther} from "ethers/utils";
import {TokenSet} from "zksync/build/utils";
=======
import { parseEther } from "ethers/utils";
>>>>>>> c875a976


let syncProvider: Provider;

async function getOperatorBalance(token: types.TokenLike, type: "committed" | "verified" = "committed") {
    const accountState = await syncProvider.getState(process.env.OPERATOR_FRANKLIN_ADDRESS);
    const tokenSet = new TokenSet(await syncProvider.getTokens());
    const tokenSymbol = tokenSet.resolveTokenSymbol(token);
    let balance;
    if (type == "committed") {
        balance = accountState.committed.balances[tokenSymbol] || "0";
    } else {
        balance = accountState.verified.balances[tokenSymbol] || "0";
    }
    return utils.bigNumberify(balance);
}

async function testDeposit(depositWallet: Wallet, syncWallet: Wallet, token: types.TokenLike, amount: utils.BigNumberish) {
    const balanceBeforeDep = await syncWallet.getBalance(token);

    const startTime = new Date().getTime();
    const depositHandle = await depositWallet.depositToSyncFromEthereum(
        {
            depositTo: syncWallet.address(),
            token: token,
            amount,
        });
    console.log(`Deposit posted: ${(new Date().getTime()) - startTime} ms`);
    await depositHandle.awaitReceipt();
    console.log(`Deposit committed: ${(new Date().getTime()) - startTime} ms`);
    const balanceAfterDep = await syncWallet.getBalance(token);

    if (!balanceAfterDep.sub(balanceBeforeDep).eq(amount)) {
        throw new Error("Deposit checks failed");
    }
}

async function testTransfer(syncWallet1: Wallet, syncWallet2: Wallet, token: types.TokenLike, amount: utils.BigNumber, fee: utils.BigNumber) {
    const wallet1BeforeTransfer = await syncWallet1.getBalance(token);
    const wallet2BeforeTransfer = await syncWallet2.getBalance(token);
    const operatorBeforeTransfer = await getOperatorBalance(token);
    const startTime = new Date().getTime();
    const transferToNewHandle = await syncWallet1.syncTransfer({
        to: syncWallet2.address(),
        token,
        amount,
        fee
    });
    console.log(`Transfer posted: ${(new Date().getTime()) - startTime} ms`);
    await transferToNewHandle.awaitReceipt();
    console.log(`Transfer committed: ${(new Date().getTime()) - startTime} ms`);
    const wallet1AfterTransfer = await syncWallet1.getBalance(token);
    const wallet2AfterTransfer = await syncWallet2.getBalance(token);
    const operatorAfterTransfer = await getOperatorBalance(token);

    let transferCorrect = true;
    transferCorrect = transferCorrect && wallet1BeforeTransfer.sub(wallet1AfterTransfer).eq(amount.add(fee));
    transferCorrect = transferCorrect && wallet2AfterTransfer.sub(wallet2BeforeTransfer).eq(amount);
    transferCorrect = transferCorrect && operatorAfterTransfer.sub(operatorBeforeTransfer).eq(fee);
    if (!transferCorrect) {
        throw new Error("Transfer checks failed");
    }
}

async function testWithdraw(contract: Contract, ethProxy: ETHProxy, withdrawTo: Wallet, syncWallet: Wallet, token: types.TokenLike, amount: utils.BigNumber, fee: utils.BigNumber) {
    const wallet2BeforeWithdraw = await syncWallet.getBalance(token);
    const operatorBeforeWithdraw = await getOperatorBalance(token);
    const onchainBalanceBeforeWithdraw = await withdrawTo.getEthereumBalance(token);
    const startTime = new Date().getTime();
    const withdrawHandle = await syncWallet.withdrawFromSyncToEthereum({
        ethAddress: withdrawTo.address(),
        token,
        amount,
        fee
    });
    console.log(`Withdraw posted: ${(new Date().getTime()) - startTime} ms`);
    await withdrawHandle.awaitVerifyReceipt();
    console.log(`Withdraw verified: ${(new Date().getTime()) - startTime} ms`);
    const wallet2AfterWithdraw = await syncWallet.getBalance(token);
    const operatorAfterWithdraw = await getOperatorBalance(token);
    const onchainBalanceAfterWithdraw = await withdrawTo.getEthereumBalance(token);

    const tokenId = await ethProxy.resolveTokenId(token);
    const pendingToBeOnchainBalance = await contract.balancesToWithdraw(
        await withdrawTo.address(),
        tokenId,
    );

    if (!wallet2BeforeWithdraw.sub(wallet2AfterWithdraw).eq(amount.add(fee))) {
        throw new Error("Wrong amount on wallet after WITHDRAW");
    }
    if (!operatorAfterWithdraw.sub(operatorBeforeWithdraw).eq(fee)) {
        throw new Error("Wrong amount of operator fees after WITHDRAW");
    }
    if (!(onchainBalanceAfterWithdraw.add(pendingToBeOnchainBalance)).sub(onchainBalanceBeforeWithdraw).eq(amount)) {
        throw new Error("Wrong amount onchain after WITHDRAW");
    }
}

async function testChangePubkeyOnchain(syncWallet: Wallet) {
    if (! await syncWallet.isCurrentPubkeySet()) {
        const startTime = new Date().getTime();
        await (await syncWallet.authChangePubkey("committed")).wait();
        const changePubkeyHandle = await syncWallet.setCurrentPubkeyWithZksyncTx("committed", true);
        console.log(`Change pubkey onchain posted: ${(new Date().getTime()) - startTime} ms`);
        await changePubkeyHandle.awaitReceipt();
        console.log(`Change pubkey onchain committed: ${(new Date().getTime()) - startTime} ms`);
        if (! await syncWallet.isCurrentPubkeySet()) {
            throw new Error("Change pubkey onchain failed");
        }
    }
}

async function testChangePubkeyOffchain(syncWallet: Wallet) {
    if (! await syncWallet.isCurrentPubkeySet()) {
        const startTime = new Date().getTime();
        const changePubkeyHandle = await syncWallet.setCurrentPubkeyWithZksyncTx();
        console.log(`Change pubkey offchain posted: ${(new Date().getTime()) - startTime} ms`);
        await changePubkeyHandle.awaitReceipt();
        console.log(`Change pubkey offchain committed: ${(new Date().getTime()) - startTime} ms`);
        if (! await syncWallet.isCurrentPubkeySet()) {
            throw new Error("Change pubkey offchain failed");
        }
    }
}

async function moveFunds(contract: Contract, ethProxy: ETHProxy, depositWallet: Wallet, syncWallet1: Wallet, syncWallet2: Wallet, token: types.TokenLike, depositAmountETH: string) {
    const depositAmount = utils.parseEther(depositAmountETH);

    // we do two transfers to test transfer to new and ordinary transfer.
    const transfersFee = depositAmount.div(25);
    const transfersAmount = depositAmount.div(2).sub(transfersFee);

    const withdrawFee = transfersAmount.div(20);
    const withdrawAmount = transfersAmount.sub(withdrawFee);

    await testDeposit(depositWallet, syncWallet1, token, depositAmount);
    console.log(`Deposit ok, Token: ${token}`);
    await testChangePubkeyOnchain(syncWallet1);
    console.log(`Change pubkey onchain ok`);
    await testTransfer(syncWallet1, syncWallet2, token, transfersAmount, transfersFee);
    console.log(`Transfer to new ok, Token: ${token}`);
    await testTransfer(syncWallet1, syncWallet2, token, transfersAmount, transfersFee);
    console.log(`Transfer ok, Token: ${token}`);
    await testChangePubkeyOffchain(syncWallet2);
    console.log(`Change pubkey offchain ok`);
    await testWithdraw(contract, ethProxy, syncWallet2, syncWallet2, token, withdrawAmount, withdrawFee);
    console.log(`Withdraw ok, Token: ${token}`);
}

(async () => {
<<<<<<< HEAD
    const WEB3_URL = process.env.WEB3_URL;
    // Mnemonic for eth wallet.
    const MNEMONIC = process.env.TEST_MNEMONIC;
    const ERC_20TOKEN = process.env.TEST_ERC20;

    const network = process.env.ETH_NETWORK == "localhost" ? "localhost" : "testnet";
    console.log("Running integration test on the ", network, " network");

    syncProvider = await getDefaultProvider(network);

    const ethersProvider = new ethers.providers.JsonRpcProvider(WEB3_URL);
    const ethProxy = new ETHProxy(ethersProvider, syncProvider.contractAddress);

    const ethWallet = ethers.Wallet.fromMnemonic(
        MNEMONIC,
        "m/44'/60'/0'/0/0"
    ).connect(ethersProvider);
    const syncWalletRich = await Wallet.fromEthSigner(ethWallet, syncProvider);

    const syncWalletSigner = ethers.Wallet.createRandom().connect(ethersProvider);
    await (await ethWallet.sendTransaction({to: syncWalletSigner.address, value: parseEther("0.5")}));
    const syncWallet = await Wallet.fromEthSigner(
        syncWalletSigner,
        syncProvider,
    );

    const contract = new Contract(
        syncProvider.contractAddress.mainContract,
        franklin_abi.interface,
        ethWallet,
    );

    const ethWallet2 = ethers.Wallet.createRandom().connect(ethersProvider);
    await (await ethWallet.sendTransaction({to: ethWallet2.address, value: parseEther("0.5")}));
    const syncWallet2 = await Wallet.fromEthSigner(
        ethWallet2,
        syncProvider,
    );

    const ethWallet3 = ethers.Wallet.createRandom().connect(ethersProvider);
    await (await ethWallet.sendTransaction({to: ethWallet3.address, value: parseEther("0.05")}));
    const syncWallet3 = await Wallet.fromEthSigner(
        ethWallet3,
        syncProvider,
    );

    await moveFunds(contract, ethProxy, syncWalletRich, syncWallet, syncWallet2, ERC_20TOKEN, "0.018");
    await moveFunds(contract, ethProxy, syncWalletRich, syncWallet, syncWallet3, "ETH", "0.018");

    await syncProvider.disconnect();
=======
    try {
        const WEB3_URL = process.env.WEB3_URL;
        // Mnemonic for eth wallet.
        const MNEMONIC = process.env.TEST_MNEMONIC;
        const ERC_20TOKEN = process.env.TEST_ERC20;

        const network = process.env.ETH_NETWORK == "localhost" ? "localhost" : "testnet";
        console.log("Running integration test on the ", network, " network");

        syncProvider = await Provider.newHttpProvider(process.env.HTTP_RPC_API_ADDR);

        const ethersProvider = new ethers.providers.JsonRpcProvider(WEB3_URL);
        const ethProxy = new ETHProxy(ethersProvider, syncProvider.contractAddress);

        const ethWallet = ethers.Wallet.fromMnemonic(
            MNEMONIC,
            "m/44'/60'/0'/0/0"
        ).connect(ethersProvider);

        const syncWalletSigner = ethers.Wallet.createRandom().connect(ethersProvider);
        await (await ethWallet.sendTransaction({ to: syncWalletSigner.address, value: parseEther("0.5") }));
        const syncWallet = await Wallet.fromEthSigner(
            syncWalletSigner,
            syncProvider,
            ethProxy
        );

        const contract = new Contract(
            syncProvider.contractAddress.mainContract,
            franklin_abi.interface,
            ethWallet,
        );

        const ethWallet2 = ethers.Wallet.createRandom().connect(ethersProvider);
        await (await ethWallet.sendTransaction({ to: ethWallet2.address, value: parseEther("0.5") }));
        const syncWallet2 = await Wallet.fromEthSigner(
            ethWallet2,
            syncProvider,
            ethProxy
        );

        const ethWallet3 = ethers.Wallet.createRandom().connect(ethersProvider);
        await (await ethWallet.sendTransaction({ to: ethWallet3.address, value: parseEther("0.05") }));
        const syncWallet3 = await Wallet.fromEthSigner(
            ethWallet3,
            syncProvider,
            ethProxy
        );

        await moveFunds(contract, ethProxy, ethWallet, syncWallet, ethWallet2, syncWallet2, ERC_20TOKEN, "0.018");
        await moveFunds(contract, ethProxy, ethWallet, syncWallet, ethWallet3, syncWallet3, "ETH", "0.018");

        await syncProvider.disconnect();
    } catch {
        process.exit(1);
    }
>>>>>>> c875a976
})();<|MERGE_RESOLUTION|>--- conflicted
+++ resolved
@@ -6,19 +6,14 @@
 // HACK: using require as type system work-around
 const franklin_abi = require('../../contracts/build/Franklin.json');
 import { ethers, utils, Contract } from "ethers";
-<<<<<<< HEAD
 import {parseEther} from "ethers/utils";
-import {TokenSet} from "zksync/build/utils";
-=======
-import { parseEther } from "ethers/utils";
->>>>>>> c875a976
 
 
 let syncProvider: Provider;
 
 async function getOperatorBalance(token: types.TokenLike, type: "committed" | "verified" = "committed") {
     const accountState = await syncProvider.getState(process.env.OPERATOR_FRANKLIN_ADDRESS);
-    const tokenSet = new TokenSet(await syncProvider.getTokens());
+    const tokenSet = syncProvider.tokenSet;
     const tokenSymbol = tokenSet.resolveTokenSymbol(token);
     let balance;
     if (type == "committed") {
@@ -163,7 +158,6 @@
 }
 
 (async () => {
-<<<<<<< HEAD
     const WEB3_URL = process.env.WEB3_URL;
     // Mnemonic for eth wallet.
     const MNEMONIC = process.env.TEST_MNEMONIC;
@@ -214,62 +208,4 @@
     await moveFunds(contract, ethProxy, syncWalletRich, syncWallet, syncWallet3, "ETH", "0.018");
 
     await syncProvider.disconnect();
-=======
-    try {
-        const WEB3_URL = process.env.WEB3_URL;
-        // Mnemonic for eth wallet.
-        const MNEMONIC = process.env.TEST_MNEMONIC;
-        const ERC_20TOKEN = process.env.TEST_ERC20;
-
-        const network = process.env.ETH_NETWORK == "localhost" ? "localhost" : "testnet";
-        console.log("Running integration test on the ", network, " network");
-
-        syncProvider = await Provider.newHttpProvider(process.env.HTTP_RPC_API_ADDR);
-
-        const ethersProvider = new ethers.providers.JsonRpcProvider(WEB3_URL);
-        const ethProxy = new ETHProxy(ethersProvider, syncProvider.contractAddress);
-
-        const ethWallet = ethers.Wallet.fromMnemonic(
-            MNEMONIC,
-            "m/44'/60'/0'/0/0"
-        ).connect(ethersProvider);
-
-        const syncWalletSigner = ethers.Wallet.createRandom().connect(ethersProvider);
-        await (await ethWallet.sendTransaction({ to: syncWalletSigner.address, value: parseEther("0.5") }));
-        const syncWallet = await Wallet.fromEthSigner(
-            syncWalletSigner,
-            syncProvider,
-            ethProxy
-        );
-
-        const contract = new Contract(
-            syncProvider.contractAddress.mainContract,
-            franklin_abi.interface,
-            ethWallet,
-        );
-
-        const ethWallet2 = ethers.Wallet.createRandom().connect(ethersProvider);
-        await (await ethWallet.sendTransaction({ to: ethWallet2.address, value: parseEther("0.5") }));
-        const syncWallet2 = await Wallet.fromEthSigner(
-            ethWallet2,
-            syncProvider,
-            ethProxy
-        );
-
-        const ethWallet3 = ethers.Wallet.createRandom().connect(ethersProvider);
-        await (await ethWallet.sendTransaction({ to: ethWallet3.address, value: parseEther("0.05") }));
-        const syncWallet3 = await Wallet.fromEthSigner(
-            ethWallet3,
-            syncProvider,
-            ethProxy
-        );
-
-        await moveFunds(contract, ethProxy, ethWallet, syncWallet, ethWallet2, syncWallet2, ERC_20TOKEN, "0.018");
-        await moveFunds(contract, ethProxy, ethWallet, syncWallet, ethWallet3, syncWallet3, "ETH", "0.018");
-
-        await syncProvider.disconnect();
-    } catch {
-        process.exit(1);
-    }
->>>>>>> c875a976
 })();