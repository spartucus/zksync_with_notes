--- conflicted
+++ resolved
@@ -302,13 +302,9 @@
         await deposit.awaitReceipt();
 
         if (!(await syncWallet.isSigningKeySet())) {
-<<<<<<< HEAD
             const changePubKey = await syncWallet.setSigningKey({
                 feeToken: "ETH",
             });
-=======
-            const changePubKey = await syncWallet.setSigningKey();
->>>>>>> fd721ee9
             await changePubKey.awaitReceipt();
             console.log("changePubKey hash:", changePubKey.txHash);
         }
