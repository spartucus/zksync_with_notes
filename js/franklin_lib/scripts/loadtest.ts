--- conflicted
+++ resolved
@@ -14,17 +14,6 @@
     const provider = new ethers.providers.JsonRpcProvider(process.env.WEB3_URL);
     let ethWallet = ethers.Wallet.fromMnemonic(process.env.MNEMONIC, "m/44'/60'/0'/0/1").connect(provider);
     let wallet = await Wallet.fromEthWallet(ethWallet);
-<<<<<<< HEAD
-    let full_exit_tx = await wallet.emergencyWithdraw({id: 0, address: ethers.constants.AddressZero});
-    console.log(full_exit_tx);
-    // let dep_tx = await wallet.deposit({id: 0, address: ''}, parseEther("0.2"));
-    // console.log(dep_tx);
-    //
-    // await wallet.updateState();
-    // console.log(wallet.supportedTokens);
-    // console.log(wallet.franklinState);
-    // console.log(wallet.ethState);
-=======
     // let full_exit_tx = await wallet.emergencyWithdraw({id: 0, address: ethers.constants.AddressZero});
     // console.log(full_exit_tx);
     let dep_tx = await wallet.deposit({id: 0, address: ethers.constants.AddressZero}, parseEther("0.2"));
@@ -34,7 +23,6 @@
     console.log(wallet.supportedTokens);
     console.log(wallet.franklinState);
     console.log(wallet.ethState);
->>>>>>> ff683c3c
     // let ethWallet2 = ethers.Wallet.fromMnemonic(process.env.MNEMONIC, "m/44'/60'/0'/0/2").connect(provider);
     // let wallet2 = await Wallet.fromEthWallet(ethWallet2);
     //
