--- conflicted
+++ resolved
@@ -75,9 +75,8 @@
     );
 }
 
-<<<<<<< HEAD
 // TODO: prover server tests
-
+//
 // #[tokio::test]
 // #[cfg_attr(not(feature = "db_test"), ignore)]
 // async fn api_client_register_start_and_stop_of_prover() {
@@ -87,6 +86,7 @@
 //         &format!("http://{}", &addr).parse().unwrap(),
 //         "foo",
 //         Duration::from_secs(1),
+//         CORRECT_PROVER_SECRET_AUTH,
 //     );
 //     let id = client
 //         .register_prover(block_size_chunks)
@@ -125,6 +125,7 @@
 //         &format!("http://{}", &addr).parse().unwrap(),
 //         "foo",
 //         time::Duration::from_secs(1),
+//         CORRECT_PROVER_SECRET_AUTH,
 //     );
 //
 //     // call block_to_prove and check its none
@@ -296,13 +297,10 @@
 //         &ConfigurationOptions::from_env().available_block_chunk_sizes,
 //         1_000_000.into(),
 //         1_500_000.into(),
-//         H256::default(),
-//         0,
 //     );
 //
 //     let mut pub_data = vec![];
 //     let mut operations = vec![];
-//     let mut offset_commitment = vec![];
 //
 //     if let zksync_types::ZkSyncPriorityOp::Deposit(deposit_op) = deposit_priority_op {
 //         let deposit_witness = DepositWitness::apply_tx(
@@ -316,7 +314,6 @@
 //         let deposit_operations = deposit_witness.calculate_operations(());
 //         operations.extend(deposit_operations);
 //         pub_data.extend(deposit_witness.get_pubdata());
-//         offset_commitment.extend(deposit_witness.get_offset_commitment_data());
 //     }
 //
 //     for _ in 0..block_size_chunks - operations.len() {
@@ -324,8 +321,7 @@
 //             &circuit_tree,
 //             block.fee_account,
 //         ));
-//         pub_data.extend(vec![false; NoopOp::CHUNKS * CHUNK_BIT_WIDTH]);
-//         offset_commitment.extend(vec![false; NoopOp::CHUNKS * 8]);
+//         pub_data.extend(vec![false; 64]);
 //     }
 //     assert_eq!(pub_data.len(), 64 * block_size_chunks);
 //     assert_eq!(operations.len(), block_size_chunks);
@@ -355,8 +351,6 @@
 //             Some(root_after_fee),
 //             Some(zksync_crypto::Fr::from_str(&block.fee_account.to_string()).unwrap()),
 //             Some(zksync_crypto::Fr::from_str(&(block.block_number).to_string()).unwrap()),
-//             Some(zksync_crypto::Fr::from_str(&(block.timestamp).to_string()).unwrap()),
-//             &offset_commitment,
 //         );
 //
 //     (
@@ -375,7 +369,6 @@
 //             validator_balances,
 //             validator_audit_path,
 //             validator_account: validator_account_witness,
-//             block_timestamp: block.timestamp,
 //         },
 //     )
 // }
@@ -399,322 +392,4 @@
 //         .expect("failed to send publish request");
 //
 //     assert_eq!(res.status(), reqwest::StatusCode::OK);
-// }
-=======
-#[tokio::test]
-#[cfg_attr(not(feature = "db_test"), ignore)]
-async fn api_client_register_start_and_stop_of_prover() {
-    let block_size_chunks = ConfigurationOptions::from_env().available_block_chunk_sizes[0];
-    let addr = spawn_server(time::Duration::from_secs(1), time::Duration::from_secs(1)).await;
-    let client = client::ApiClient::new(
-        &format!("http://{}", &addr).parse().unwrap(),
-        "foo",
-        Duration::from_secs(1),
-        CORRECT_PROVER_SECRET_AUTH,
-    );
-    let id = client
-        .register_prover(block_size_chunks)
-        .expect("failed to register");
-
-    let db_connection = connect_to_db().await;
-    let mut storage = db_connection
-        .access_storage()
-        .await
-        .expect("Failed to connect to db");
-
-    storage
-        .prover_schema()
-        .prover_by_id(id)
-        .await
-        .expect("failed to select registered prover");
-    client.prover_stopped(id).expect("unexpected error");
-    let prover = storage
-        .prover_schema()
-        .prover_by_id(id)
-        .await
-        .expect("failed to select registered prover");
-    prover.stopped_at.expect("expected not empty");
-}
-
-#[tokio::test]
-#[cfg_attr(not(feature = "db_test"), ignore)]
-async fn api_client_simple_simulation() {
-    let prover_timeout = time::Duration::from_secs(1);
-    let rounds_interval = time::Duration::from_secs(10);
-
-    let addr = spawn_server(prover_timeout, rounds_interval).await;
-
-    let block_size_chunks = ConfigurationOptions::from_env().available_block_chunk_sizes[0];
-    let client = client::ApiClient::new(
-        &format!("http://{}", &addr).parse().unwrap(),
-        "foo",
-        time::Duration::from_secs(1),
-        CORRECT_PROVER_SECRET_AUTH,
-    );
-
-    // call block_to_prove and check its none
-    let to_prove = client
-        .block_to_prove(block_size_chunks)
-        .expect("failed to get block to prove");
-    assert!(to_prove.is_none());
-
-    let db_connection = connect_to_db().await;
-    let mut storage = db_connection
-        .access_storage()
-        .await
-        .expect("Failed to connect to db");
-
-    let (op, wanted_prover_data) = test_operation_and_wanted_prover_data(block_size_chunks).await;
-
-    println!("inserting test operation");
-    // write test commit operation to db
-    storage
-        .chain()
-        .block_schema()
-        .execute_operation(op)
-        .await
-        .expect("failed to mock commit operation");
-
-    thread::sleep(time::Duration::from_secs(10));
-
-    // should return block
-    let to_prove = client
-        .block_to_prove(block_size_chunks)
-        .expect("failed to bet block to prove");
-    assert!(to_prove.is_some());
-
-    // block is taken unless no heartbeat from prover within prover_timeout period
-    // should return None at this moment
-    let to_prove = client
-        .block_to_prove(block_size_chunks)
-        .expect("failed to get block to prove");
-    assert!(to_prove.is_none());
-
-    // make block available
-    thread::sleep(prover_timeout * 10);
-
-    let to_prove = client
-        .block_to_prove(block_size_chunks)
-        .expect("failed to get block to prove");
-    assert!(to_prove.is_some());
-
-    let (block, job) = to_prove.unwrap();
-    // sleep for prover_timeout and send heartbeat
-    thread::sleep(prover_timeout * 2);
-    client.working_on(job).unwrap();
-
-    let to_prove = client
-        .block_to_prove(block_size_chunks)
-        .expect("failed to get block to prove");
-    assert!(to_prove.is_none());
-
-    let prover_data = client
-        .prover_data(block)
-        .expect("failed to get prover data");
-    assert_eq!(prover_data.old_root, Some(wanted_prover_data.old_root));
-    assert_eq!(
-        prover_data.pub_data_commitment,
-        Some(wanted_prover_data.public_data_commitment),
-    );
-}
-
-pub async fn test_operation_and_wanted_prover_data(
-    block_size_chunks: usize,
-) -> (
-    zksync_types::Operation,
-    zksync_prover_utils::prover_data::ProverData,
-) {
-    let mut circuit_tree = zksync_crypto::circuit::CircuitAccountTree::new(
-        zksync_crypto::params::account_tree_depth(),
-    );
-    // insert account and its balance
-
-    let db_connection = connect_to_db().await;
-    let mut storage = db_connection
-        .access_storage()
-        .await
-        .expect("Failed to connect to db");
-
-    // Fee account
-    let mut accounts = zksync_types::AccountMap::default();
-    let validator_account = zksync_types::Account::default_with_address(&Address::random());
-    let validator_account_id: u32 = 0;
-    accounts.insert(validator_account_id, validator_account.clone());
-
-    let mut state = zksync_state::state::ZkSyncState::from_acc_map(accounts, 1);
-    println!(
-        "acc_number 0, acc {:?}",
-        zksync_crypto::circuit::account::CircuitAccount::from(validator_account.clone())
-            .pub_key_hash,
-    );
-    circuit_tree.insert(
-        0,
-        zksync_crypto::circuit::account::CircuitAccount::from(validator_account.clone()),
-    );
-    let initial_root = circuit_tree.root_hash();
-    let initial_root2 = circuit_tree.root_hash();
-    let initial_used_subtree_root = get_used_subtree_root_hash(&circuit_tree);
-    let deposit_priority_op = zksync_types::ZkSyncPriorityOp::Deposit(zksync_types::Deposit {
-        from: validator_account.address,
-        token: 0,
-        amount: BigUint::from(10u32),
-        to: validator_account.address,
-    });
-    let mut op_success = state.execute_priority_op(deposit_priority_op.clone());
-    let mut fees = Vec::new();
-    let mut ops = Vec::new();
-    let mut accounts_updated = Vec::new();
-
-    if let Some(fee) = op_success.fee {
-        fees.push(fee);
-    }
-
-    accounts_updated.append(&mut op_success.updates);
-
-    storage
-        .chain()
-        .state_schema()
-        .commit_state_update(
-            0,
-            &[(
-                0,
-                zksync_types::AccountUpdate::Create {
-                    address: validator_account.address,
-                    nonce: validator_account.nonce,
-                },
-            )],
-            0,
-        )
-        .await
-        .unwrap();
-    storage
-        .chain()
-        .state_schema()
-        .apply_state_update(0)
-        .await
-        .unwrap();
-
-    ops.push(zksync_types::ExecutedOperations::PriorityOp(Box::new(
-        zksync_types::ExecutedPriorityOp {
-            op: op_success.executed_op,
-            priority_op: zksync_types::PriorityOp {
-                serial_id: 0,
-                data: deposit_priority_op.clone(),
-                deadline_block: 2,
-                eth_hash: vec![0; 8],
-                eth_block: 10,
-            },
-            block_index: 0,
-            created_at: chrono::Utc::now(),
-        },
-    )));
-
-    let fee_updates = state.collect_fee(&fees, validator_account_id);
-    accounts_updated.extend(fee_updates.into_iter());
-
-    let block = Block::new_from_available_block_sizes(
-        state.block_number,
-        state.root_hash(),
-        validator_account_id,
-        ops,
-        (0, 1),
-        &ConfigurationOptions::from_env().available_block_chunk_sizes,
-        1_000_000.into(),
-        1_500_000.into(),
-    );
-
-    let mut pub_data = vec![];
-    let mut operations = vec![];
-
-    if let zksync_types::ZkSyncPriorityOp::Deposit(deposit_op) = deposit_priority_op {
-        let deposit_witness = DepositWitness::apply_tx(
-            &mut circuit_tree,
-            &zksync_types::operations::DepositOp {
-                priority_op: deposit_op,
-                account_id: 0,
-            },
-        );
-
-        let deposit_operations = deposit_witness.calculate_operations(());
-        operations.extend(deposit_operations);
-        pub_data.extend(deposit_witness.get_pubdata());
-    }
-
-    for _ in 0..block_size_chunks - operations.len() {
-        operations.push(zksync_circuit::witness::noop::noop_operation(
-            &circuit_tree,
-            block.fee_account,
-        ));
-        pub_data.extend(vec![false; 64]);
-    }
-    assert_eq!(pub_data.len(), 64 * block_size_chunks);
-    assert_eq!(operations.len(), block_size_chunks);
-
-    let validator_acc = circuit_tree
-        .get(block.fee_account as u32)
-        .expect("fee_account is not empty");
-    let mut validator_balances = vec![];
-    for i in 0..total_tokens() {
-        let balance_value = match validator_acc.subtree.get(i as u32) {
-            None => zksync_crypto::Fr::zero(),
-            Some(bal) => bal.value,
-        };
-        validator_balances.push(Some(balance_value));
-    }
-    let _: zksync_crypto::Fr = circuit_tree.root_hash();
-    let (root_after_fee, validator_account_witness) =
-        zksync_circuit::witness::utils::apply_fee(&mut circuit_tree, block.fee_account, 0, 0);
-
-    assert_eq!(root_after_fee, block.new_root_hash);
-    let (validator_audit_path, _) =
-        zksync_circuit::witness::utils::get_audits(&circuit_tree, block.fee_account as u32, 0);
-    let public_data_commitment =
-        zksync_circuit::witness::utils::public_data_commitment::<zksync_crypto::Engine>(
-            &pub_data,
-            Some(initial_root),
-            Some(root_after_fee),
-            Some(zksync_crypto::Fr::from_str(&block.fee_account.to_string()).unwrap()),
-            Some(zksync_crypto::Fr::from_str(&(block.block_number).to_string()).unwrap()),
-        );
-
-    (
-        zksync_types::Operation {
-            id: None,
-            action: zksync_types::Action::Commit,
-            block: block.clone(),
-        },
-        zksync_prover_utils::prover_data::ProverData {
-            public_data_commitment,
-            old_root: initial_root2,
-            initial_used_subtree_root,
-            new_root: block.new_root_hash,
-            validator_address: zksync_crypto::Fr::from_str(&block.fee_account.to_string()).unwrap(),
-            operations,
-            validator_balances,
-            validator_audit_path,
-            validator_account: validator_account_witness,
-        },
-    )
-}
-
-#[tokio::test]
-#[cfg_attr(not(feature = "db_test"), ignore)]
-async fn api_server_publish_dummy() {
-    let prover_timeout = time::Duration::from_secs(1);
-    let rounds_interval = time::Duration::from_secs(10);
-    let addr = spawn_server(prover_timeout, rounds_interval).await;
-
-    let client = reqwest::Client::new();
-    let res = client
-        .post(&format!("http://{}/publish", &addr))
-        .json(&zksync_prover_utils::api::PublishReq {
-            block: 1,
-            proof: EncodedProofPlonk::default(),
-        })
-        .send()
-        .await
-        .expect("failed to send publish request");
-
-    assert_eq!(res.status(), reqwest::StatusCode::OK);
-}
->>>>>>> 42aab50c
+// }