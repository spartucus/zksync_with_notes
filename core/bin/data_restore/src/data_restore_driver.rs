// External deps
use web3::{
    contract::Contract,
    types::{H160, H256},
    Transport, Web3,
};
// Workspace deps
use zksync_contracts::{governance_contract, upgrade_gatekeeper};
use zksync_crypto::Fr;

use zksync_types::{AccountId, AccountMap, AccountUpdate, BlockNumber};
// Local deps
use crate::contract::{ZkSyncContractVersion, ZkSyncDeployedContract};
use crate::storage_interactor::StorageInteractor;
use crate::{
    contract::get_genesis_account, eth_tx_helpers::get_ethereum_transaction,
    events_state::EventsState, rollup_ops::RollupOpsBlock, tree_state::TreeState,
};
use ethabi::Address;
use std::convert::TryFrom;
use std::marker::PhantomData;
use web3::types::{BlockNumber, FilterBuilder, Log, U256};

/// Storage state update:
/// - None - The state is updated completely last time - start from fetching the new events
/// - Events - The events fetched and saved successfully - now get operations from them and update tree
/// - Operations - There are operations that are not presented in the tree state - update tree state
#[derive(Debug, Copy, Clone)]
pub enum StorageUpdateState {
    None,
    Events,
    Operations,
}

/// Data restore driver is a high level interface for all restoring components.
/// It is actually a finite state machine, that has following states:
/// - Empty - The state is new
/// - None - The state is completely updated last time, driver will load state from storage and fetch new events
/// - Events - The events has been fetched and saved successfully and firstly driver will load state from storage
///   and get new operation for last saved events
/// - Operations - The operations and events has been fetched and saved successfully and firstly driver will load
///   state from storage and update merkle tree by last saved operations
///
/// Driver can interact with other restoring components for their updating:
/// - Events
/// - Operations
/// - Tree
/// - Storage
pub struct DataRestoreDriver<T: Transport, I> {
    /// Web3 provider endpoint
    pub web3: Web3<T>,
    /// Provides Ethereum Governance contract unterface
    pub governance_contract: (ethabi::Contract, Contract<T>),
    /// Provides Ethereum Rollup contract unterface
    pub zksync_contracts: Vec<ZkSyncDeployedContract<T>>,
    /// Rollup contract events state
    pub events_state: EventsState,
    /// Rollup accounts state
    pub tree_state: TreeState,
    /// The step distance of viewing events in the ethereum blocks
    pub eth_blocks_step: u64,
    /// The distance to the last ethereum block
    pub end_eth_blocks_offset: u64,
    /// Available block chunk sizes
    pub available_block_chunk_sizes: Vec<usize>,
    /// Finite mode flag. In finite mode, driver will only work until
    /// amount of restored blocks will become equal to amount of known
    /// verified blocks. After that, it will stop.
    pub finite_mode: bool,
    /// Expected root hash to be observed after restoring process. Only
    /// available in finite mode, and intended for tests.
    pub final_hash: Option<Fr>,
    phantom_data: PhantomData<I>,
}

impl<T, I> DataRestoreDriver<T, I>
where
    T: Transport,
    I: StorageInteractor,
{
    /// Returns new data restore driver with empty events and tree states.
    ///
    /// # Arguments
    ///
    /// * `web3_transport` - Web3 provider transport
    /// * `governance_contract_eth_addr` - Governance contract address
    /// * `zksync_contract_eth_addr` - Rollup contract address
    /// * `eth_blocks_step` - The step distance of viewing events in the ethereum blocks
    /// * `end_eth_blocks_offset` - The distance to the last ethereum block
    ///
    #[allow(clippy::too_many_arguments)]
    pub fn new(
        web3_transport: T,
        governance_contract_eth_addr: H160,
        eth_blocks_step: u64,
        end_eth_blocks_offset: u64,
        available_block_chunk_sizes: Vec<usize>,
        finite_mode: bool,
        final_hash: Option<Fr>,
    ) -> Self {
        let web3 = Web3::new(web3_transport);

        let governance_contract = {
            let abi = governance_contract();
            (
                abi.clone(),
                Contract::new(web3.eth(), governance_contract_eth_addr, abi),
            )
        };

        let events_state = EventsState::default();

        let tree_state = TreeState::new(available_block_chunk_sizes.clone());
        Self {
            web3,
            governance_contract,
            zksync_contracts: vec![],
            events_state,
            tree_state,
            eth_blocks_step,
            end_eth_blocks_offset,
            available_block_chunk_sizes,
            finite_mode,
            final_hash,
            phantom_data: Default::default(),
        }
    }

    pub async fn get_gatekeeper_logs(
        &self,
        upgrade_gatekeeper_contract_address: Address,
    ) -> anyhow::Result<Vec<Log>> {
        let gatekeeper_abi = upgrade_gatekeeper();
        let upgrade_contract_event = gatekeeper_abi
            .event("UpgradeComplete")
            .expect("Upgrade Gatekeeper contract abi error")
            .signature();

        let filter = FilterBuilder::default()
            .address(vec![upgrade_gatekeeper_contract_address])
            .from_block(BlockNumber::Earliest)
            .to_block(BlockNumber::Latest)
            .topics(Some(vec![upgrade_contract_event]), None, None, None)
            .build();

        let result = self
            .web3
            .eth()
            .logs(filter)
            .await
            .map_err(|e| anyhow::format_err!("No new logs: {}", e))?;
        Ok(result)
    }
    pub async fn init_contracts(
        &mut self,
        upgrade_gatekeeper_contract_addr: Address,
        zksync_contract_addr: Address,
    ) -> anyhow::Result<()> {
        let logs = self
            .get_gatekeeper_logs(upgrade_gatekeeper_contract_addr)
            .await?;

        let mut last_updated_block = BlockNumber::Earliest;
        let mut contract_version = vec![];
        let mut previous_version: Option<ZkSyncContractVersion> = None;
        // Find starts and ends for contracts
        for log in logs {
            let block_number = log.block_number.expect("Block number should exist");
            let version = U256::from(log.topics[1].as_bytes()).as_u32();
            let version = ZkSyncContractVersion::try_from(version)?;
            let current_block = BlockNumber::Number(block_number);
            if let Some(previous_version) = previous_version {
                contract_version.push((last_updated_block, current_block, previous_version));
            }
            previous_version = Some(version);
            last_updated_block = current_block;
        }
        contract_version.push((
            last_updated_block,
            BlockNumber::Latest,
            previous_version.expect("At least one contract should exist"),
        ));

        for (from, to, version) in contract_version {
            match version {
                ZkSyncContractVersion::V0 => {
                    self.zksync_contracts.push(ZkSyncDeployedContract::version0(
                        self.web3.eth(),
                        zksync_contract_addr,
                        from,
                        to,
                    ))
                }
                ZkSyncContractVersion::V1 => {
                    self.zksync_contracts.push(ZkSyncDeployedContract::version1(
                        self.web3.eth(),
                        zksync_contract_addr,
                        from,
                        to,
                    ))
                }
                ZkSyncContractVersion::V2 => {
                    self.zksync_contracts.push(ZkSyncDeployedContract::version2(
                        self.web3.eth(),
                        zksync_contract_addr,
                        from,
                        to,
                    ))
                }
                ZkSyncContractVersion::V3 => {
                    self.zksync_contracts.push(ZkSyncDeployedContract::version3(
                        self.web3.eth(),
                        zksync_contract_addr,
                        from,
                        to,
                    ))
                }
                ZkSyncContractVersion::V4 => {
                    self.zksync_contracts.push(ZkSyncDeployedContract::version4(
                        self.web3.eth(),
                        zksync_contract_addr,
                        from,
                        to,
                    ))
                }
            }
        }
        Ok(())
    }

    /// Sets the 'genesis' state.
    /// Tree with inserted genesis account will be created.
    /// Used when restore driver is restarted.
    ///
    /// # Arguments
    ///
    /// * `governance_contract_genesis_tx_hash` - Governance contract creation tx hash
    ///
    pub async fn set_genesis_state(&mut self, interactor: &mut I, genesis_tx_hash: H256) {
        let genesis_transaction = get_ethereum_transaction(&self.web3, &genesis_tx_hash)
            .await
            .expect("Cant get zkSync genesis transaction");

        // Setting genesis block number for events state
        let genesis_eth_block_number = self
            .events_state
            .set_genesis_block_number(&genesis_transaction)
            .expect("Cant set genesis block number for events state");
        vlog::info!("genesis_eth_block_number: {:?}", &genesis_eth_block_number);

        interactor
            .save_events_state(&[], &[], genesis_eth_block_number)
            .await;

        let genesis_fee_account =
            get_genesis_account(&genesis_transaction).expect("Cant get genesis account address");

        vlog::info!(
            "genesis fee account address: 0x{}",
            hex::encode(genesis_fee_account.address.as_ref())
        );

        let account_update = AccountUpdate::Create {
            address: genesis_fee_account.address,
            nonce: genesis_fee_account.nonce,
        };

        let mut account_map = AccountMap::default();
        account_map.insert(AccountId(0), genesis_fee_account);

        let current_block = BlockNumber(0);
        let current_unprocessed_priority_op = 0;
        let fee_acc_num = 0;

        let tree_state = TreeState::load(
            current_block,
            account_map,
            current_unprocessed_priority_op,
            AccountId(fee_acc_num),
            self.available_block_chunk_sizes.clone(),
        );

        vlog::info!("Genesis tree root hash: {:?}", tree_state.root_hash());
        vlog::debug!("Genesis accounts: {:?}", tree_state.get_accounts());

        interactor.save_genesis_tree_state(account_update).await;

        vlog::info!("Saved genesis tree state\n");

        self.tree_state = tree_state;
    }

    fn actual_zksync_contract(&self) -> &ZkSyncDeployedContract<T> {
        self.zksync_contracts
            .last()
            .expect("At least one should exist")
    }
    /// Stops states from storage
    pub async fn load_state_from_storage(&mut self, interactor: &mut I) -> bool {
        vlog::info!("Loading state from storage");
        let state = interactor.get_storage_state().await;
        self.events_state = interactor.get_block_events_state_from_storage().await;
        let tree_state = interactor.get_tree_state().await;
        self.tree_state = TreeState::load(
            tree_state.last_block_number,     // current block
            tree_state.account_map,           // account map
            tree_state.unprocessed_prior_ops, // unprocessed priority op
            tree_state.fee_acc_id,            // fee account
            self.available_block_chunk_sizes.clone(),
        );
        match state {
            StorageUpdateState::Events => {
                // Update operations
                let new_ops_blocks = self.update_operations_state(interactor).await;
                // Update tree
                self.update_tree_state(interactor, new_ops_blocks).await;
            }
            StorageUpdateState::Operations => {
                // Update operations
                let new_ops_blocks = interactor.get_ops_blocks_from_storage().await;
                // Update tree
                self.update_tree_state(interactor, new_ops_blocks).await;
            }
            StorageUpdateState::None => {}
        }
        let total_verified_blocks = self
            .actual_zksync_contract()
            .get_total_verified_blocks()
            .await;

        let last_verified_block = self.tree_state.state.block_number;
<<<<<<< HEAD
        log::info!(
            "State has been loaded\nProcessed {:?} blocks on contract\nRoot hash: {:?}\n",
=======
        vlog::info!(
            "State has been loaded\nProcessed {:?} blocks of total {:?} verified on contract\nRoot hash: {:?}\n",
>>>>>>> 9bdf9140
            last_verified_block,
            self.tree_state.root_hash()
        );

        self.finite_mode && (total_verified_blocks == last_verified_block)
    }

    /// Activates states updates
    pub async fn run_state_update(&mut self, interactor: &mut I) {
        let mut last_watched_block: u64 = self.events_state.last_watched_eth_block_number;
        let mut final_hash_was_found = false;
        loop {
<<<<<<< HEAD
            log::info!("Last watched ethereum block: {:?}", last_watched_block);
=======
            vlog::debug!("Last watched ethereum block: {:?}", last_watched_block);
>>>>>>> 9bdf9140

            // Update events
            if self.update_events_state(interactor).await {
                // Update operations
                let new_ops_blocks = self.update_operations_state(interactor).await;

                if !new_ops_blocks.is_empty() {
                    // Update tree
                    self.update_tree_state(interactor, new_ops_blocks).await;

                    let total_verified_blocks = self
                        .actual_zksync_contract()
                        .get_total_verified_blocks()
                        .await;

                    let last_verified_block = self.tree_state.state.block_number;

                    // We must update the Ethereum stats table to match the actual stored state
                    // to keep the `state_keeper` consistent with the `eth_sender`.
                    interactor.update_eth_state().await;

                    vlog::info!(
                        "State updated\nProcessed {:?} blocks of total {:?} verified on contract\nRoot hash: {:?}\n",
                        last_verified_block,
                        total_verified_blocks,
                        self.tree_state.root_hash()
                    );

                    // If there is an expected root hash, check if current root hash matches the observed
                    // one.
                    // We check it after every block, since provided final hash may be not the latest hash
                    // by the time when it was processed.
                    if let Some(root_hash) = self.final_hash {
                        if root_hash == self.tree_state.root_hash() {
                            final_hash_was_found = true;

                            vlog::info!(
                                "Correct expected root hash was met on the block {} out of {}",
                                *last_verified_block,
                                *total_verified_blocks
                            );
                        }
                    }

                    if self.finite_mode && last_verified_block == total_verified_blocks {
                        // Check if the final hash was found and panic otherwise.
                        if self.final_hash.is_some() && !final_hash_was_found {
                            panic!("Final hash was not met during the state restoring process");
                        }

                        // We've restored all the blocks, our job is done.
                        break;
                    }
                }
            }

            if last_watched_block == self.events_state.last_watched_eth_block_number {
                log::info!("sleep block");
                std::thread::sleep(std::time::Duration::from_secs(5));
            } else {
                last_watched_block = self.events_state.last_watched_eth_block_number;
            }
        }
    }

    /// Updates events state, saves new blocks, tokens events and the last watched eth block number in storage
    /// Returns bool flag, true if there are new block events
    async fn update_events_state(&mut self, interactor: &mut I) -> bool {
        let (block_events, token_events, last_watched_eth_block_number) = self
            .events_state
            .update_events_state(
                &self.web3,
                &self.zksync_contracts,
                &self.governance_contract,
                self.eth_blocks_step,
                self.end_eth_blocks_offset,
            )
            .await
            .expect("Updating events state: cant update events state");
        interactor
            .save_events_state(
                &block_events,
                token_events.as_slice(),
                last_watched_eth_block_number,
            )
            .await;

<<<<<<< HEAD
=======
        vlog::debug!("Updated events storage");

>>>>>>> 9bdf9140
        !block_events.is_empty()
    }

    /// Updates tree state from the new Rollup operations blocks, saves it in storage
    ///
    /// # Arguments
    ///
    /// * `new_ops_blocks` - the new Rollup operations blocks
    ///
    async fn update_tree_state(&mut self, interactor: &mut I, new_ops_blocks: Vec<RollupOpsBlock>) {
        let mut blocks = vec![];
        let mut updates = vec![];
        let mut count = 0;
        for op_block in new_ops_blocks {
            let (block, acc_updates) = self
                .tree_state
                .update_tree_states_from_ops_block(&op_block)
                .expect("Updating tree state: cant update tree from operations");
            blocks.push(block);
            updates.push(acc_updates);
            count += 1;
        }
        for i in 0..count {
            interactor
                .update_tree_state(blocks[i].clone(), updates[i].clone())
                .await;
        }

        vlog::debug!("Updated state");
    }

    /// Gets new operations blocks from events, updates rollup operations stored state.
    /// Returns new rollup operations blocks
    async fn update_operations_state(&mut self, interactor: &mut I) -> Vec<RollupOpsBlock> {
        let new_blocks = self.get_new_operation_blocks_from_events().await;

        interactor.save_rollup_ops(&new_blocks).await;

        vlog::debug!("Updated operations storage");

        new_blocks
    }

    /// Returns verified comitted operations blocks from verified op blocks events
    pub async fn get_new_operation_blocks_from_events(&mut self) -> Vec<RollupOpsBlock> {
        let mut blocks = Vec::new();

        for event in self
            .events_state
            .get_only_verified_committed_events()
            .iter()
        {
            let block = RollupOpsBlock::get_rollup_ops_blocks(&self.web3, &event)
                .await
                .expect("Cant get new operation blocks from events");
            blocks.extend(block);
        }

        blocks
    }
}<|MERGE_RESOLUTION|>--- conflicted
+++ resolved
@@ -1,7 +1,7 @@
 // External deps
 use web3::{
     contract::Contract,
-    types::{H160, H256},
+    types::{BlockNumber as Web3BlockNumber, FilterBuilder, Log, H160, H256, U256},
     Transport, Web3,
 };
 // Workspace deps
@@ -19,7 +19,6 @@
 use ethabi::Address;
 use std::convert::TryFrom;
 use std::marker::PhantomData;
-use web3::types::{BlockNumber, FilterBuilder, Log, U256};
 
 /// Storage state update:
 /// - None - The state is updated completely last time - start from fetching the new events
@@ -138,8 +137,8 @@
 
         let filter = FilterBuilder::default()
             .address(vec![upgrade_gatekeeper_contract_address])
-            .from_block(BlockNumber::Earliest)
-            .to_block(BlockNumber::Latest)
+            .from_block(Web3BlockNumber::Earliest)
+            .to_block(Web3BlockNumber::Latest)
             .topics(Some(vec![upgrade_contract_event]), None, None, None)
             .build();
 
@@ -160,7 +159,7 @@
             .get_gatekeeper_logs(upgrade_gatekeeper_contract_addr)
             .await?;
 
-        let mut last_updated_block = BlockNumber::Earliest;
+        let mut last_updated_block = Web3BlockNumber::Earliest;
         let mut contract_version = vec![];
         let mut previous_version: Option<ZkSyncContractVersion> = None;
         // Find starts and ends for contracts
@@ -168,7 +167,7 @@
             let block_number = log.block_number.expect("Block number should exist");
             let version = U256::from(log.topics[1].as_bytes()).as_u32();
             let version = ZkSyncContractVersion::try_from(version)?;
-            let current_block = BlockNumber::Number(block_number);
+            let current_block = Web3BlockNumber::Number(block_number);
             if let Some(previous_version) = previous_version {
                 contract_version.push((last_updated_block, current_block, previous_version));
             }
@@ -177,7 +176,7 @@
         }
         contract_version.push((
             last_updated_block,
-            BlockNumber::Latest,
+            Web3BlockNumber::Latest,
             previous_version.expect("At least one contract should exist"),
         ));
 
@@ -329,18 +328,13 @@
             .await;
 
         let last_verified_block = self.tree_state.state.block_number;
-<<<<<<< HEAD
-        log::info!(
+        vlog::info!(
             "State has been loaded\nProcessed {:?} blocks on contract\nRoot hash: {:?}\n",
-=======
-        vlog::info!(
-            "State has been loaded\nProcessed {:?} blocks of total {:?} verified on contract\nRoot hash: {:?}\n",
->>>>>>> 9bdf9140
             last_verified_block,
             self.tree_state.root_hash()
         );
 
-        self.finite_mode && (total_verified_blocks == last_verified_block)
+        self.finite_mode && (total_verified_blocks == *last_verified_block)
     }
 
     /// Activates states updates
@@ -348,11 +342,7 @@
         let mut last_watched_block: u64 = self.events_state.last_watched_eth_block_number;
         let mut final_hash_was_found = false;
         loop {
-<<<<<<< HEAD
-            log::info!("Last watched ethereum block: {:?}", last_watched_block);
-=======
-            vlog::debug!("Last watched ethereum block: {:?}", last_watched_block);
->>>>>>> 9bdf9140
+            vlog::info!("Last watched ethereum block: {:?}", last_watched_block);
 
             // Update events
             if self.update_events_state(interactor).await {
@@ -392,12 +382,12 @@
                             vlog::info!(
                                 "Correct expected root hash was met on the block {} out of {}",
                                 *last_verified_block,
-                                *total_verified_blocks
+                                total_verified_blocks
                             );
                         }
                     }
 
-                    if self.finite_mode && last_verified_block == total_verified_blocks {
+                    if self.finite_mode && *last_verified_block == total_verified_blocks {
                         // Check if the final hash was found and panic otherwise.
                         if self.final_hash.is_some() && !final_hash_was_found {
                             panic!("Final hash was not met during the state restoring process");
@@ -410,7 +400,7 @@
             }
 
             if last_watched_block == self.events_state.last_watched_eth_block_number {
-                log::info!("sleep block");
+                vlog::info!("sleep block");
                 std::thread::sleep(std::time::Duration::from_secs(5));
             } else {
                 last_watched_block = self.events_state.last_watched_eth_block_number;
@@ -440,11 +430,6 @@
             )
             .await;
 
-<<<<<<< HEAD
-=======
-        vlog::debug!("Updated events storage");
-
->>>>>>> 9bdf9140
         !block_events.is_empty()
     }
 
