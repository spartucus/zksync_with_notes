--- conflicted
+++ resolved
@@ -12,14 +12,10 @@
     channel::{mpsc, oneshot},
     prelude::*,
 };
-<<<<<<< HEAD
 
 // Workspace uses
 use zksync_api_client::rest::v1::{TokenPriceKind, TokenPriceQuery};
-use zksync_storage::QueryResult;
-=======
 use zksync_storage::{ConnectionPool, QueryResult};
->>>>>>> bdd5c87b
 use zksync_types::{Token, TokenLike};
 
 use crate::{
