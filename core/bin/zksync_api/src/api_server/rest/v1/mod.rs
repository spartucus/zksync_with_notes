--- conflicted
+++ resolved
@@ -41,12 +41,8 @@
 pub(crate) fn api_scope(tx_sender: TxSender, zk_config: &ZkSyncConfig) -> Scope {
     web::scope("/api/v1")
         .service(accounts::api_scope(
-<<<<<<< HEAD
             &zk_config,
-=======
-            &env_options,
             tx_sender.pool.clone(),
->>>>>>> af0014ac
             tx_sender.tokens.clone(),
             tx_sender.core_api_client.clone(),
         ))
