//! Helper module to submit transactions into the zkSync Network.

// Built-in uses
use std::{fmt::Display, str::FromStr};

// External uses
use bigdecimal::BigDecimal;
use chrono::Utc;
use futures::{
    channel::{mpsc, oneshot},
    prelude::*,
};
use itertools::izip;
use num::bigint::ToBigInt;
use thiserror::Error;

// Workspace uses
use zksync_config::ApiServerOptions;
use zksync_storage::ConnectionPool;
use zksync_types::{
    tx::{BatchSignData, EthSignData, SignedZkSyncTx, TxEthSignature, TxHash},
    Address, Token, TokenId, TokenLike, TxFeeTypes, ZkSyncTx,
};

// Local uses
use crate::api_server::rpc_server::types::TxWithSignature;
use crate::{
    core_api_client::CoreApiClient,
    fee_ticker::{Fee, TickerRequest, TokenPriceRequestType},
    signature_checker::{TxVariant, VerifiedTx, VerifyTxSignatureRequest},
    tx_error::TxAddError,
    utils::token_db_cache::TokenDBCache,
};
use zksync_types::tx::BatchSignData;

#[derive(Clone)]
pub struct TxSender {
    pub core_api_client: CoreApiClient,
    pub sign_verify_requests: mpsc::Sender<VerifyTxSignatureRequest>,
    pub ticker_requests: mpsc::Sender<TickerRequest>,

    pub pool: ConnectionPool,
    pub tokens: TokenDBCache,
    /// Mimimum age of the account for `ForcedExit` operations to be allowed.
    pub forced_exit_minimum_account_age: chrono::Duration,
    pub enforce_pubkey_change_fee: bool,
    // Limit the number of both transactions and Ethereum signatures per batch.
    pub max_number_of_transactions_per_batch: usize,
    pub max_number_of_authors_per_batch: usize,
}

#[derive(Debug, Error)]
pub enum SubmitError {
    #[error("Account close tx is disabled.")]
    AccountCloseDisabled,
    #[error("Invalid params: {0}.")]
    InvalidParams(String),
    #[error("Fast processing available only for 'withdraw' operation type.")]
    UnsupportedFastProcessing,
    #[error("Incorrect transaction: {0}.")]
    IncorrectTx(String),
    #[error("Transaction adding error: {0}.")]
    TxAdd(TxAddError),
    #[error("Chosen token is not suitable for paying fees.")]
    InappropriateFeeToken,

    #[error("Communication error with the core server: {0}.")]
    CommunicationCoreServer(String),
    #[error("Internal error.")]
    Internal(anyhow::Error),
    #[error("{0}")]
    Other(String),
}

impl SubmitError {
    fn internal(inner: impl Into<anyhow::Error>) -> Self {
        Self::Internal(inner.into())
    }

    fn other(msg: impl Display) -> Self {
        Self::Other(msg.to_string())
    }

    fn communication_core_server(msg: impl Display) -> Self {
        Self::CommunicationCoreServer(msg.to_string())
    }

    fn invalid_params(msg: impl Display) -> Self {
        Self::InvalidParams(msg.to_string())
    }
}

macro_rules! internal_error {
    ($err:tt, $input:tt) => {{
        vlog::warn!("Internal Server error: {}, input: {:?}", $err, $input);
        SubmitError::internal($err)
    }};

    ($err:tt) => {{
        internal_error!($err, "N/A")
    }};
}

impl TxSender {
    pub fn new(
        connection_pool: ConnectionPool,
        sign_verify_request_sender: mpsc::Sender<VerifyTxSignatureRequest>,
        ticker_request_sender: mpsc::Sender<TickerRequest>,
        api_server_options: &ApiServerOptions,
    ) -> Self {
        let core_api_client = CoreApiClient::new(api_server_options.core_server_url.clone());

        Self::with_client(
            core_api_client,
            connection_pool,
            sign_verify_request_sender,
            ticker_request_sender,
            api_server_options,
        )
    }

    pub(crate) fn with_client(
        core_api_client: CoreApiClient,
        connection_pool: ConnectionPool,
        sign_verify_request_sender: mpsc::Sender<VerifyTxSignatureRequest>,
        ticker_request_sender: mpsc::Sender<TickerRequest>,
        api_server_options: &ApiServerOptions,
    ) -> Self {
        let enforce_pubkey_change_fee = api_server_options.enforce_pubkey_change_fee;
        let forced_exit_minimum_account_age =
            chrono::Duration::from_std(api_server_options.forced_exit_minimum_account_age)
                .expect("Unable to convert std::Duration to chrono::Duration");

        let max_number_of_transactions_per_batch =
            config_options.max_number_of_transactions_per_batch;
        let max_number_of_authors_per_batch = config_options.max_number_of_authors_per_batch;

        Self {
            core_api_client,
            pool: connection_pool.clone(),
            sign_verify_requests: sign_verify_request_sender,
            ticker_requests: ticker_request_sender,
            tokens: TokenDBCache::new(connection_pool),

            enforce_pubkey_change_fee,
            forced_exit_minimum_account_age,
            max_number_of_transactions_per_batch,
            max_number_of_authors_per_batch,
        }
    }

    /// If `ForcedExit` has Ethereum siganture (e.g. it's a part of a batch), an actual signer
    /// is initiator, not the target, thus, this function will perform a database query to acquire
    /// the corresponding address.
    async fn get_tx_sender(&self, tx: &ZkSyncTx) -> Result<Address, anyhow::Error> {
        match tx {
            ZkSyncTx::ForcedExit(tx) => {
                self.pool
                    .access_storage()
                    .await?
                    .chain()
                    .account_schema()
                    .account_address_by_id(tx.initiator_account_id)
                    .await
            }
            _ => Ok(tx.account()),
        }
    }

    pub async fn submit_tx(
        &self,
        mut tx: ZkSyncTx,
        signature: Option<TxEthSignature>,
        fast_processing: Option<bool>,
    ) -> Result<TxHash, SubmitError> {
        if tx.is_close() {
            return Err(SubmitError::AccountCloseDisabled);
        }

        if let ZkSyncTx::ForcedExit(forced_exit) = &tx {
            self.check_forced_exit(forced_exit).await?;
        }

        let fast_processing = fast_processing.unwrap_or_default(); // `None` => false
        if fast_processing && !tx.is_withdraw() {
            return Err(SubmitError::UnsupportedFastProcessing);
        }

        if let ZkSyncTx::Withdraw(withdraw) = &mut tx {
            if withdraw.fast {
                // We set `fast` field ourselves, so we have to check that user did not set it themselves.
                return Err(SubmitError::IncorrectTx(
                    "'fast' field of Withdraw transaction must not be set manually.".to_string(),
                ));
            }

            // `fast` field is not used in serializing (as it's an internal server option,
            // not the actual transaction part), so we have to set it manually depending on
            // the RPC method input.
            withdraw.fast = fast_processing;
        }

        let msg_to_sign = self.tx_message_to_sign(&tx).await?;

        let tx_fee_info = tx.get_fee_info();

        let sign_verify_channel = self.sign_verify_requests.clone();
        let ticker_request_sender = self.ticker_requests.clone();

        if let Some((tx_type, token, address, provided_fee)) = tx_fee_info {
            let should_enforce_fee =
                !matches!(tx_type, TxFeeTypes::ChangePubKey{..}) || self.enforce_pubkey_change_fee;

            let fee_allowed =
                Self::token_allowed_for_fees(ticker_request_sender.clone(), token.clone()).await?;

            if !fee_allowed {
                return Err(SubmitError::InappropriateFeeToken);
            }

            let required_fee =
                Self::ticker_request(ticker_request_sender, tx_type, address, token.clone())
                    .await?;
            // Converting `BitUint` to `BigInt` is safe.
            let required_fee: BigDecimal = required_fee.total_fee.to_bigint().unwrap().into();
            let provided_fee: BigDecimal = provided_fee.to_bigint().unwrap().into();
            // Scaling the fee required since the price may change between signing the transaction and sending it to the server.
            let scaled_provided_fee = scale_user_fee_up(provided_fee.clone());
            if required_fee >= scaled_provided_fee && should_enforce_fee {
                log::error!(
                    "User provided fee is too low, required: {}, provided: {} (scaled: {}); difference {}, token: {:?}",
                    required_fee.to_string(),
                    provided_fee.to_string(),
                    scaled_provided_fee.to_string(),
                    (required_fee - scaled_provided_fee).to_string(),
                    token
                );

                return Err(SubmitError::TxAdd(TxAddError::TxFeeTooLow));
            }
        }

        let tx_sender = self
            .get_tx_sender(&tx)
            .await
            .or(Err(SubmitError::TxAdd(TxAddError::DbError)))?;

        let verified_tx = verify_tx_info_message_signature(
            &tx,
            tx_sender,
            signature.clone(),
            msg_to_sign,
            sign_verify_channel,
        )
        .await?
        .unwrap_tx();

        // Send verified transactions to the mempool.
        self.core_api_client
            .send_tx(verified_tx)
            .await
            .map_err(SubmitError::communication_core_server)?
            .map_err(SubmitError::TxAdd)?;
        // if everything is OK, return the transactions hashes.
        Ok(tx.hash())
    }

    pub async fn submit_txs_batch(
        &self,
<<<<<<< HEAD
        txs: Vec<TxWithSignature>,
        eth_signature: Option<TxEthSignature>,
=======
        txs: Vec<(ZkSyncTx, Option<TxEthSignature>)>,
        eth_signatures: Vec<TxEthSignature>,
>>>>>>> 42aab50c
    ) -> Result<Vec<TxHash>, SubmitError> {
        if txs.is_empty() {
            return Err(SubmitError::TxAdd(TxAddError::EmptyBatch));
        }
<<<<<<< HEAD
=======
        // Even though this is going to be checked on the Mempool part,
        // we don't want to verify huge batches as long as this operation
        // is expensive.
        if txs.len() > self.max_number_of_transactions_per_batch {
            return Err(SubmitError::TxAdd(TxAddError::BatchTooBig));
        }
        // Same check but in terms of signatures.
        if eth_signatures.len() > self.max_number_of_authors_per_batch {
            return Err(SubmitError::TxAdd(TxAddError::EthSignaturesLimitExceeded));
        }
>>>>>>> 42aab50c

        for tx in &txs {
            if tx.tx.is_close() {
                return Err(SubmitError::AccountCloseDisabled);
            }
        }

        // Checking fees data
        let mut required_total_usd_fee = BigDecimal::from(0);
        let mut provided_total_usd_fee = BigDecimal::from(0);
        for tx in &txs {
            let tx_fee_info = tx.tx.get_fee_info();

            if let Some((tx_type, token, address, provided_fee)) = tx_fee_info {
                let fee_allowed =
                    Self::token_allowed_for_fees(self.ticker_requests.clone(), token.clone())
                        .await?;

                // In batches, transactions with non-popular token are allowed to be included, but should not
                // used to pay fees. Fees must be covered by some more common token.
                if !fee_allowed && provided_fee != 0u64.into() {
                    return Err(SubmitError::InappropriateFeeToken);
                }

                let check_token = if fee_allowed {
                    // For allowed tokens, we perform check in the transaction token (as expected).
                    token.clone()
                } else {
                    // For non-popular tokens we've already checked that the provided fee is 0,
                    // and the USD price will be checked in ETH.
                    TokenLike::Id(0)
                };

                let required_fee = Self::ticker_request(
                    self.ticker_requests.clone(),
                    tx_type,
                    address,
                    check_token.clone(),
                )
                .await?;
                let token_price_in_usd = Self::ticker_price_request(
                    self.ticker_requests.clone(),
                    check_token.clone(),
                    TokenPriceRequestType::USDForOneWei,
                )
                .await?;

                required_total_usd_fee +=
                    BigDecimal::from(required_fee.total_fee.to_bigint().unwrap())
                        * &token_price_in_usd;
                provided_total_usd_fee +=
                    BigDecimal::from(provided_fee.clone().to_bigint().unwrap())
                        * &token_price_in_usd;
            }
        }
        // Scaling the fee required since the price may change between signing the transaction and sending it to the server.
        let scaled_provided_fee_in_usd = scale_user_fee_up(provided_total_usd_fee.clone());
        if required_total_usd_fee >= scaled_provided_fee_in_usd {
            log::error!(
                "User provided batch fee is too low, required: {}, provided: {} (scaled: {}); difference {}",
                required_total_usd_fee.to_string(),
                provided_total_usd_fee.to_string(),
                scaled_provided_fee_in_usd.to_string(),
                (required_total_usd_fee - scaled_provided_fee_in_usd).to_string(),
            );
            return Err(SubmitError::TxAdd(TxAddError::TxBatchFeeTooLow));
        }

        let mut verified_txs = Vec::with_capacity(txs.len());
        let mut verified_signatures = Vec::new();

        let mut messages_to_sign = Vec::with_capacity(txs.len());
        let mut tx_senders = Vec::with_capacity(txs.len());
        for tx in &txs {
<<<<<<< HEAD
            messages_to_sign.push(self.tx_message_to_sign(&tx.tx).await?);
        }

        if let Some(signature) = eth_signature {
            // User provided the signature for the whole batch.
            let _txs = txs
                .iter()
                .map(|tx| tx.tx.clone())
                .collect::<Vec<ZkSyncTx>>();
            // Create batch signature data.
            let batch_sign_data =
                BatchSignData::new(&_txs, signature).map_err(SubmitError::other)?;

            // Send batch and provided signature for verification.
            let (verified_batch, signature) = verify_txs_batch_signature(
                txs,
                batch_sign_data.0.signature,
=======
            messages_to_sign.push(self.tx_message_to_sign(&tx.0).await?);
            tx_senders.push(
                self.get_tx_sender(&tx.0)
                    .await
                    .or(Err(SubmitError::TxAdd(TxAddError::DbError)))?,
            );
        }

        if !eth_signatures.is_empty() {
            // User provided at least one signature for the whole batch.
            let _txs = txs.iter().map(|tx| tx.0.clone()).collect::<Vec<ZkSyncTx>>();
            // Create batch signature data.
            let batch_sign_data =
                BatchSignData::new(&_txs, eth_signatures).map_err(SubmitError::other)?;
            let (verified_batch, sign_data) = verify_txs_batch_signature(
                txs,
                tx_senders,
                batch_sign_data,
>>>>>>> 42aab50c
                messages_to_sign,
                self.sign_verify_requests.clone(),
            )
            .await?
            .unwrap_batch();

<<<<<<< HEAD
            verified_signature = Some(signature.signature);
=======
            verified_signatures.extend(sign_data.signatures.into_iter());
>>>>>>> 42aab50c
            verified_txs.extend(verified_batch.into_iter());
        } else {
            // Otherwise, we process every transaction in turn.
            for (tx, sender, msg_to_sign) in izip!(txs, tx_senders, messages_to_sign) {
                let verified_tx = verify_tx_info_message_signature(
<<<<<<< HEAD
                    &tx.tx,
                    tx.signature.clone(),
=======
                    &tx.0,
                    sender,
                    tx.1.clone(),
>>>>>>> 42aab50c
                    msg_to_sign,
                    self.sign_verify_requests.clone(),
                )
                .await?
                .unwrap_tx();

                verified_txs.push(verified_tx);
            }
        }
        let tx_hashes: Vec<TxHash> = verified_txs.iter().map(|tx| tx.tx.hash()).collect();

        // Send verified transactions to the mempool.
<<<<<<< HEAD
        let tx_add_result = self
            .core_api_client
            .send_txs_batch(verified_txs, verified_signature)
=======
        self.core_api_client
            .send_txs_batch(verified_txs, verified_signatures)
>>>>>>> 42aab50c
            .await
            .map_err(SubmitError::internal)
            .map_err(|_| SubmitError::other("Error communicating core server"))?;

        // Check the mempool response and, if everything is OK, return the transactions hashes.
        tx_add_result.map(|_| tx_hashes).map_err(SubmitError::TxAdd)
    }

    /// For forced exits, we must check that target account exists for more
    /// than 24 hours in order to give new account owners give an opportunity
    /// to set the signing key. While `ForcedExit` operation doesn't do anything
    /// bad to the account, it's more user-friendly to only allow this operation
    /// after we're somewhat sure that zkSync account is not owned by anybody.
    async fn check_forced_exit(
        &self,
        forced_exit: &zksync_types::ForcedExit,
    ) -> Result<(), SubmitError> {
        let mut storage = self
            .pool
            .access_storage()
            .await
            .map_err(SubmitError::internal)?;

        let target_account_address = forced_exit.target;

        let account_age = storage
            .chain()
            .operations_ext_schema()
            .account_created_on(&target_account_address)
            .await
            .map_err(|err| internal_error!(err, forced_exit))?;

        match account_age {
            Some(age) if Utc::now() - age < self.forced_exit_minimum_account_age => {
                let msg = format!(
                    "Target account exists less than required minimum amount ({} hours)",
                    self.forced_exit_minimum_account_age.num_hours()
                );

                Err(SubmitError::InvalidParams(msg))
            }
            None => Err(SubmitError::invalid_params("Target account does not exist")),

            Some(..) => Ok(()),
        }
    }

    /// Returns a message that user has to sign to send the transaction.
    /// If the transaction doesn't need a message signature, returns `None`.
    /// If any error is encountered during the message generation, returns `jsonrpc_core::Error`.
    async fn tx_message_to_sign(&self, tx: &ZkSyncTx) -> Result<Option<Vec<u8>>, SubmitError> {
        Ok(match tx {
            ZkSyncTx::Transfer(tx) => {
                let token = self.token_info_from_id(tx.token).await?;

                let msg = tx
                    .get_ethereum_sign_message(&token.symbol, token.decimals)
                    .into_bytes();
                Some(msg)
            }
            ZkSyncTx::Withdraw(tx) => {
                let token = self.token_info_from_id(tx.token).await?;

                let msg = tx
                    .get_ethereum_sign_message(&token.symbol, token.decimals)
                    .into_bytes();
                Some(msg)
            }
            _ => None,
        })
    }

    async fn token_info_from_id(&self, token_id: TokenId) -> Result<Token, SubmitError> {
        self.tokens
            .get_token(token_id)
            .await
            .map_err(SubmitError::internal)?
            // TODO Make error more clean
            .ok_or_else(|| SubmitError::other("Token not found in the DB"))
    }

    async fn ticker_request(
        mut ticker_request_sender: mpsc::Sender<TickerRequest>,
        tx_type: TxFeeTypes,
        address: Address,
        token: TokenLike,
    ) -> Result<Fee, SubmitError> {
        let req = oneshot::channel();
        ticker_request_sender
            .send(TickerRequest::GetTxFee {
                tx_type,
                address,
                token: token.clone(),
                response: req.0,
            })
            .await
            .map_err(SubmitError::internal)?;

        let resp = req.1.await.map_err(SubmitError::internal)?;
        resp.map_err(|err| internal_error!(err))
    }

    async fn token_allowed_for_fees(
        mut ticker_request_sender: mpsc::Sender<TickerRequest>,
        token: TokenLike,
    ) -> Result<bool, SubmitError> {
        let (sender, receiver) = oneshot::channel();
        ticker_request_sender
            .send(TickerRequest::IsTokenAllowed {
                token: token.clone(),
                response: sender,
            })
            .await
            .expect("ticker receiver dropped");
        receiver
            .await
            .expect("ticker answer sender dropped")
            .map_err(SubmitError::internal)
    }

    async fn ticker_price_request(
        mut ticker_request_sender: mpsc::Sender<TickerRequest>,
        token: TokenLike,
        req_type: TokenPriceRequestType,
    ) -> Result<BigDecimal, SubmitError> {
        let req = oneshot::channel();
        ticker_request_sender
            .send(TickerRequest::GetTokenPrice {
                token: token.clone(),
                response: req.0,
                req_type,
            })
            .await
            .map_err(SubmitError::internal)?;
        let resp = req.1.await.map_err(SubmitError::internal)?;
        resp.map_err(|err| internal_error!(err))
    }
}

async fn send_verify_request_and_recv(
    request: VerifyTxSignatureRequest,
    mut req_channel: mpsc::Sender<VerifyTxSignatureRequest>,
    receiver: oneshot::Receiver<Result<VerifiedTx, TxAddError>>,
) -> Result<VerifiedTx, SubmitError> {
    // Send the check request.
    req_channel
        .send(request)
        .await
        .map_err(SubmitError::internal)?;
    // Wait for the check result.
    receiver
        .await
        .map_err(|err| internal_error!(err))?
        .map_err(SubmitError::TxAdd)
}

/// Send a request for Ethereum signature verification and wait for the response.
/// If `msg_to_sign` is not `None`, then the signature must be present.
async fn verify_tx_info_message_signature(
    tx: &ZkSyncTx,
    tx_sender: Address,
    signature: Option<TxEthSignature>,
    msg_to_sign: Option<Vec<u8>>,
    req_channel: mpsc::Sender<VerifyTxSignatureRequest>,
) -> Result<VerifiedTx, SubmitError> {
    let eth_sign_data = match msg_to_sign {
        Some(message_to_sign) => {
            let signature = signature.ok_or(SubmitError::TxAdd(TxAddError::MissingEthSignature))?;

            Some(EthSignData {
                signature,
                message: message_to_sign,
            })
        }
        None => None,
    };

    let (sender, receiever) = oneshot::channel();

    let request = VerifyTxSignatureRequest {
        tx: TxVariant::Tx(SignedZkSyncTx {
            tx: tx.clone(),
            eth_sign_data,
        }),
        senders: vec![tx_sender],
        response: sender,
    };

    send_verify_request_and_recv(request, req_channel, receiever).await
}

pub(crate) fn get_batch_sign_message<'a, I: Iterator<Item = &'a ZkSyncTx>>(txs: I) -> Vec<u8> {
    tiny_keccak::keccak256(
        txs.flat_map(|tx| tx.get_bytes())
            .collect::<Vec<u8>>()
            .as_slice(),
    )
    .to_vec()
}

/// Send a request for Ethereum signature verification and wait for the response.
/// Unlike in case of `verify_tx_info_message_signature`, we do not require
/// every transaction from the batch to be signed. The signature must be obtained
/// through signing hash of concatenated transactions bytes.
async fn verify_txs_batch_signature(
<<<<<<< HEAD
    batch: Vec<TxWithSignature>,
    signature: TxEthSignature,
=======
    batch: Vec<(ZkSyncTx, Option<TxEthSignature>)>,
    senders: Vec<Address>,
    batch_sign_data: BatchSignData,
>>>>>>> 42aab50c
    msgs_to_sign: Vec<Option<Vec<u8>>>,
    req_channel: mpsc::Sender<VerifyTxSignatureRequest>,
) -> Result<VerifiedTx, SubmitError> {
    let mut txs = Vec::with_capacity(batch.len());
    for (tx, message) in batch.into_iter().zip(msgs_to_sign.into_iter()) {
        // If we have more signatures provided than required,
        // we will verify those too.
        let eth_sign_data = if let (Some(signature), Some(message)) = (tx.signature, message) {
            Some(EthSignData { signature, message })
        } else {
            None
        };
        txs.push(SignedZkSyncTx {
            tx: tx.tx,
            eth_sign_data,
        });
    }
    // User is expected to sign hash of the data of all transactions in the batch.
    let message = get_batch_sign_message(txs.iter().map(|tx| &tx.tx));
    let eth_sign_data = EthSignData { signature, message };

    let (sender, receiver) = oneshot::channel();

    let request = VerifyTxSignatureRequest {
<<<<<<< HEAD
        tx: TxVariant::Batch(txs, BatchSignData(eth_sign_data)),
=======
        tx: TxVariant::Batch(txs, batch_sign_data),
        senders,
>>>>>>> 42aab50c
        response: sender,
    };

    send_verify_request_and_recv(request, req_channel, receiver).await
}

/// Scales the fee provided by user up to check whether the provided fee is enough to cover our expenses for
/// maintaining the protocol.
///
/// We calculate both `provided_fee * 1.05` and `provided_fee + 1 cent` and choose the maximum.
/// This is required since the price may change between signing the transaction and sending it to the server.
fn scale_user_fee_up(provided_total_usd_fee: BigDecimal) -> BigDecimal {
    // Scale by 5%.
    let scaled_percent_provided_fee_in_usd =
        provided_total_usd_fee.clone() * BigDecimal::from(105u32) / BigDecimal::from(100u32);

    // Scale by 1 cent.
    let scaled_one_cent_provided_fee_in_usd =
        provided_total_usd_fee + BigDecimal::from_str("0.01").unwrap();

    // Choose the maximum of these two values.
    std::cmp::max(
        scaled_percent_provided_fee_in_usd,
        scaled_one_cent_provided_fee_in_usd,
    )
}<|MERGE_RESOLUTION|>--- conflicted
+++ resolved
@@ -23,7 +23,6 @@
 };
 
 // Local uses
-use crate::api_server::rpc_server::types::TxWithSignature;
 use crate::{
     core_api_client::CoreApiClient,
     fee_ticker::{Fee, TickerRequest, TokenPriceRequestType},
@@ -31,7 +30,6 @@
     tx_error::TxAddError,
     utils::token_db_cache::TokenDBCache,
 };
-use zksync_types::tx::BatchSignData;
 
 #[derive(Clone)]
 pub struct TxSender {
@@ -267,19 +265,12 @@
 
     pub async fn submit_txs_batch(
         &self,
-<<<<<<< HEAD
-        txs: Vec<TxWithSignature>,
-        eth_signature: Option<TxEthSignature>,
-=======
         txs: Vec<(ZkSyncTx, Option<TxEthSignature>)>,
         eth_signatures: Vec<TxEthSignature>,
->>>>>>> 42aab50c
     ) -> Result<Vec<TxHash>, SubmitError> {
         if txs.is_empty() {
             return Err(SubmitError::TxAdd(TxAddError::EmptyBatch));
         }
-<<<<<<< HEAD
-=======
         // Even though this is going to be checked on the Mempool part,
         // we don't want to verify huge batches as long as this operation
         // is expensive.
@@ -290,19 +281,16 @@
         if eth_signatures.len() > self.max_number_of_authors_per_batch {
             return Err(SubmitError::TxAdd(TxAddError::EthSignaturesLimitExceeded));
         }
->>>>>>> 42aab50c
-
-        for tx in &txs {
-            if tx.tx.is_close() {
-                return Err(SubmitError::AccountCloseDisabled);
-            }
+
+        if txs.iter().any(|tx| tx.0.is_close()) {
+            return Err(SubmitError::AccountCloseDisabled);
         }
 
         // Checking fees data
         let mut required_total_usd_fee = BigDecimal::from(0);
         let mut provided_total_usd_fee = BigDecimal::from(0);
         for tx in &txs {
-            let tx_fee_info = tx.tx.get_fee_info();
+            let tx_fee_info = tx.0.get_fee_info();
 
             if let Some((tx_type, token, address, provided_fee)) = tx_fee_info {
                 let fee_allowed =
@@ -365,25 +353,6 @@
         let mut messages_to_sign = Vec::with_capacity(txs.len());
         let mut tx_senders = Vec::with_capacity(txs.len());
         for tx in &txs {
-<<<<<<< HEAD
-            messages_to_sign.push(self.tx_message_to_sign(&tx.tx).await?);
-        }
-
-        if let Some(signature) = eth_signature {
-            // User provided the signature for the whole batch.
-            let _txs = txs
-                .iter()
-                .map(|tx| tx.tx.clone())
-                .collect::<Vec<ZkSyncTx>>();
-            // Create batch signature data.
-            let batch_sign_data =
-                BatchSignData::new(&_txs, signature).map_err(SubmitError::other)?;
-
-            // Send batch and provided signature for verification.
-            let (verified_batch, signature) = verify_txs_batch_signature(
-                txs,
-                batch_sign_data.0.signature,
-=======
             messages_to_sign.push(self.tx_message_to_sign(&tx.0).await?);
             tx_senders.push(
                 self.get_tx_sender(&tx.0)
@@ -402,31 +371,21 @@
                 txs,
                 tx_senders,
                 batch_sign_data,
->>>>>>> 42aab50c
                 messages_to_sign,
                 self.sign_verify_requests.clone(),
             )
             .await?
             .unwrap_batch();
 
-<<<<<<< HEAD
-            verified_signature = Some(signature.signature);
-=======
             verified_signatures.extend(sign_data.signatures.into_iter());
->>>>>>> 42aab50c
             verified_txs.extend(verified_batch.into_iter());
         } else {
             // Otherwise, we process every transaction in turn.
             for (tx, sender, msg_to_sign) in izip!(txs, tx_senders, messages_to_sign) {
                 let verified_tx = verify_tx_info_message_signature(
-<<<<<<< HEAD
-                    &tx.tx,
-                    tx.signature.clone(),
-=======
                     &tx.0,
                     sender,
                     tx.1.clone(),
->>>>>>> 42aab50c
                     msg_to_sign,
                     self.sign_verify_requests.clone(),
                 )
@@ -437,22 +396,14 @@
             }
         }
         let tx_hashes: Vec<TxHash> = verified_txs.iter().map(|tx| tx.tx.hash()).collect();
-
         // Send verified transactions to the mempool.
-<<<<<<< HEAD
-        let tx_add_result = self
-            .core_api_client
-            .send_txs_batch(verified_txs, verified_signature)
-=======
         self.core_api_client
             .send_txs_batch(verified_txs, verified_signatures)
->>>>>>> 42aab50c
-            .await
-            .map_err(SubmitError::internal)
-            .map_err(|_| SubmitError::other("Error communicating core server"))?;
-
-        // Check the mempool response and, if everything is OK, return the transactions hashes.
-        tx_add_result.map(|_| tx_hashes).map_err(SubmitError::TxAdd)
+            .await
+            .map_err(SubmitError::communication_core_server)?
+            .map_err(SubmitError::TxAdd)?;
+
+        Ok(tx_hashes)
     }
 
     /// For forced exits, we must check that target account exists for more
@@ -652,14 +603,9 @@
 /// every transaction from the batch to be signed. The signature must be obtained
 /// through signing hash of concatenated transactions bytes.
 async fn verify_txs_batch_signature(
-<<<<<<< HEAD
-    batch: Vec<TxWithSignature>,
-    signature: TxEthSignature,
-=======
     batch: Vec<(ZkSyncTx, Option<TxEthSignature>)>,
     senders: Vec<Address>,
     batch_sign_data: BatchSignData,
->>>>>>> 42aab50c
     msgs_to_sign: Vec<Option<Vec<u8>>>,
     req_channel: mpsc::Sender<VerifyTxSignatureRequest>,
 ) -> Result<VerifiedTx, SubmitError> {
@@ -667,13 +613,13 @@
     for (tx, message) in batch.into_iter().zip(msgs_to_sign.into_iter()) {
         // If we have more signatures provided than required,
         // we will verify those too.
-        let eth_sign_data = if let (Some(signature), Some(message)) = (tx.signature, message) {
+        let eth_sign_data = if let (Some(signature), Some(message)) = (tx.1, message) {
             Some(EthSignData { signature, message })
         } else {
             None
         };
         txs.push(SignedZkSyncTx {
-            tx: tx.tx,
+            tx: tx.0,
             eth_sign_data,
         });
     }
@@ -684,12 +630,8 @@
     let (sender, receiver) = oneshot::channel();
 
     let request = VerifyTxSignatureRequest {
-<<<<<<< HEAD
-        tx: TxVariant::Batch(txs, BatchSignData(eth_sign_data)),
-=======
         tx: TxVariant::Batch(txs, batch_sign_data),
         senders,
->>>>>>> 42aab50c
         response: sender,
     };
 
