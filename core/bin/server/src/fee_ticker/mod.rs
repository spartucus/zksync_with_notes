--- conflicted
+++ resolved
@@ -22,16 +22,8 @@
 use tokio::task::JoinHandle;
 // Workspace deps
 use models::{
-<<<<<<< HEAD
-    node::{
-        pack_fee_amount, unpack_fee_amount, Address, ChangePubKeyOp, TokenId, TokenLike,
-        TransferOp, TransferToNewOp, TxFeeTypes, WithdrawOp,
-    },
-    primitives::{ratio_to_big_decimal, round_precision, BigUintSerdeAsRadix10Str},
-=======
     helpers::{pack_fee_amount, unpack_fee_amount},
     Address, TokenId, TokenLike, TransferOp, TransferToNewOp, TxFeeTypes, WithdrawOp,
->>>>>>> 3f17081c
 };
 use storage::ConnectionPool;
 use zksync_config::TokenPriceSource;
