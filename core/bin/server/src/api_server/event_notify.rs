use super::rpc_server::types::{
    BlockInfo, ETHOpInfoResp, ResponseAccountState, TransactionInfoResp,
};
use crate::committer::ExecutedOpsNotify;
use crate::utils::token_db_cache::TokenDBCache;
use anyhow::{bail, format_err};
use futures::{channel::mpsc, compat::Future01CompatExt, select, stream::StreamExt, FutureExt};
use jsonrpc_pubsub::{
    typed::{Sink, Subscriber},
    SubscriptionId,
};
use lru_cache::LruCache;
use std::collections::BTreeMap;
use std::str::FromStr;
use zksync_basic_types::Address;
use zksync_storage::chain::operations::records::StoredExecutedPriorityOperation;
use zksync_storage::chain::operations_ext::records::TxReceiptResponse;
use zksync_storage::ConnectionPool;
use zksync_types::tx::TxHash;
use zksync_types::BlockNumber;
use zksync_types::{block::ExecutedOperations, AccountId, ActionType, Operation};

const MAX_LISTENERS_PER_ENTITY: usize = 2048;
const TX_SUB_PREFIX: &str = "txsub";
const ETHOP_SUB_PREFIX: &str = "eosub";
const ACCOUNT_SUB_PREFIX: &str = "acsub";

pub enum EventSubscribeRequest {
    Transaction {
        hash: TxHash,
        action: ActionType,
        subscriber: Subscriber<TransactionInfoResp>,
    },
    PriorityOp {
        serial_id: u64,
        action: ActionType,
        subscriber: Subscriber<ETHOpInfoResp>,
    },
    Account {
        address: Address,
        action: ActionType,
        subscriber: Subscriber<ResponseAccountState>,
    },
}

pub enum EventNotifierRequest {
    Sub(EventSubscribeRequest),
    Unsub(SubscriptionId),
}

struct SubscriptionSender<T> {
    id: SubscriptionId,
    sink: Sink<T>,
}

struct OperationNotifier {
    cache_of_executed_priority_operations: LruCache<u32, StoredExecutedPriorityOperation>,
    cache_of_transaction_receipts: LruCache<Vec<u8>, TxReceiptResponse>,
    cache_of_blocks_info: LruCache<BlockNumber, BlockInfo>,
    tokens_cache: TokenDBCache,

    db_pool: ConnectionPool,
    tx_subs: BTreeMap<(TxHash, ActionType), Vec<SubscriptionSender<TransactionInfoResp>>>,
    prior_op_subs: BTreeMap<(u64, ActionType), Vec<SubscriptionSender<ETHOpInfoResp>>>,
    account_subs: BTreeMap<(AccountId, ActionType), Vec<SubscriptionSender<ResponseAccountState>>>,
}

impl OperationNotifier {
    fn send_once<T: serde::Serialize>(&self, sink: &Sink<T>, val: T) {
        tokio::spawn(sink.notify(Ok(val)).compat().map(drop));
    }

    fn handle_unsub(&mut self, sub_id: SubscriptionId) -> Result<(), anyhow::Error> {
        let str_sub_id = if let SubscriptionId::String(str_sub_id) = sub_id.clone() {
            str_sub_id
        } else {
            bail!("SubsriptionId should be String");
        };
        let incorrect_id_err = || format_err!("Incorrect id: {:?}", str_sub_id);
        let mut id_split = str_sub_id.split('/').collect::<Vec<&str>>().into_iter();
        let sub_type = id_split.next().ok_or_else(incorrect_id_err)?;
        let sub_unique_id = id_split.next().ok_or_else(incorrect_id_err)?;
        let sub_action = id_split.next().ok_or_else(incorrect_id_err)?;

        let sub_action: ActionType = sub_action.parse().map_err(|_| incorrect_id_err())?;
        match sub_type {
            ETHOP_SUB_PREFIX => {
                let serial_id: u64 = sub_unique_id.parse()?;
                if let Some(mut subs) = self.prior_op_subs.remove(&(serial_id, sub_action)) {
                    subs.retain(|sub| sub.id != sub_id);
                    if !subs.is_empty() {
                        self.prior_op_subs.insert((serial_id, sub_action), subs);
                    }
                }
            }
            TX_SUB_PREFIX => {
                let hash = TxHash::from_str(sub_unique_id)?;
                if let Some(mut subs) = self.tx_subs.remove(&(hash, sub_action)) {
                    subs.retain(|sub| sub.id != sub_id);
                    if !subs.is_empty() {
                        self.tx_subs.insert((hash, sub_action), subs);
                    }
                }
            }
            ACCOUNT_SUB_PREFIX => {
                let account_id: AccountId = sub_unique_id.parse()?;
                if let Some(mut subs) = self.account_subs.remove(&(account_id, sub_action)) {
                    subs.retain(|sub| sub.id != sub_id);
                    if !subs.is_empty() {
                        self.account_subs.insert((account_id, sub_action), subs);
                    }
                }
            }
            _ => return Err(incorrect_id_err()),
        }
        Ok(())
    }

    async fn handle_notify_req(
        &mut self,
        new_sub: EventNotifierRequest,
    ) -> Result<(), anyhow::Error> {
        match new_sub {
            EventNotifierRequest::Sub(event_sub) => match event_sub {
                EventSubscribeRequest::Transaction {
                    hash,
                    action,
                    subscriber,
                } => self.handle_transaction_sub(hash, action, subscriber).await,
                EventSubscribeRequest::PriorityOp {
                    serial_id,
                    action,
                    subscriber,
                } => {
                    self.handle_priority_op_sub(serial_id, action, subscriber)
                        .await
                }
                EventSubscribeRequest::Account {
                    address,
                    action,
                    subscriber,
                } => {
                    self.handle_account_update_sub(address, action, subscriber)
                        .await
                }
            }
            .map_err(|e| format_err!("Failed to add sub: {}", e)),
            EventNotifierRequest::Unsub(sub_id) => self
                .handle_unsub(sub_id)
                .map_err(|e| format_err!("Failed to remove sub: {}", e)),
        }
    }

    async fn get_executed_priority_operation(
        &mut self,
        serial_id: u32,
    ) -> Result<Option<StoredExecutedPriorityOperation>, anyhow::Error> {
        let res = if let Some(executed_op) = self
            .cache_of_executed_priority_operations
            .get_mut(&serial_id)
        {
            Some(executed_op.clone())
        } else {
            let mut storage = self.db_pool.access_storage_fragile().await?;
            let executed_op = storage
                .chain()
                .operations_schema()
                .get_executed_priority_operation(serial_id)
                .await?;

            if let Some(executed_op) = executed_op.clone() {
                self.cache_of_executed_priority_operations
                    .insert(serial_id, executed_op);
            }

            executed_op
        };
        Ok(res)
    }

    async fn get_block_info(
        &mut self,
        block_number: u32,
    ) -> Result<Option<BlockInfo>, anyhow::Error> {
        let res = if let Some(block_info) = self.cache_of_blocks_info.get_mut(&block_number) {
            block_info.clone()
        } else {
            let mut storage = self.db_pool.access_storage_fragile().await?;
            let mut transaction = storage.start_transaction().await?;
            let block_info = if let Some(block_with_op) = transaction
                .chain()
                .block_schema()
                .get_block(block_number)
                .await?
            {
                let verified = if let Some(block_verify) = transaction
                    .chain()
                    .operations_schema()
                    .get_operation(block_number, ActionType::VERIFY)
                    .await
                {
                    block_verify.confirmed
                } else {
                    false
                };

                BlockInfo {
                    block_number: i64::from(block_with_op.block_number),
                    committed: true,
                    verified,
                }
            } else {
                // It's OK: transaction is pending, block was not finalized yet.
                return Ok(None);
            };

            transaction.commit().await?;

            // Unverified blocks can still change, so we can't cache them.
            // Since request for non-existing block will return the last committed block,
            // we must also check that block number matches the requested one.
            if block_info.verified && block_info.block_number == block_number as i64 {
                self.cache_of_blocks_info
                    .insert(block_info.block_number as u32, block_info.clone());
            }

            block_info
        };
        Ok(Some(res))
    }

    async fn handle_priority_op_sub(
        &mut self,
        serial_id: u64,
        action: ActionType,
        sub: Subscriber<ETHOpInfoResp>,
    ) -> Result<(), anyhow::Error> {
        let sub_id = SubscriptionId::String(format!(
            "{}/{}/{}/{}",
            ETHOP_SUB_PREFIX,
            serial_id,
            action.to_string(),
            zksync_crypto::rand::random::<u64>()
        ));

        let executed_op = self
            .get_executed_priority_operation(serial_id as u32)
            .await?;
        if let Some(executed_op) = executed_op {
            let block_info = self.get_block_info(executed_op.block_number as u32).await?;

            match action {
                ActionType::COMMIT => {
                    let sink = sub
                        .assign_id(sub_id)
                        .map_err(|_| format_err!("SubIdAssign"))?;
                    self.send_once(
                        &sink,
                        ETHOpInfoResp {
                            executed: true,
                            block: block_info,
                        },
                    );
                    return Ok(());
                }
                ActionType::VERIFY => {
                    if let Some(block_info) = block_info {
                        if block_info.verified {
                            let sink = sub
                                .assign_id(sub_id)
                                .map_err(|_| format_err!("SubIdAssign"))?;
                            self.send_once(
                                &sink,
                                ETHOpInfoResp {
                                    executed: true,
                                    block: Some(block_info),
                                },
                            );
                            return Ok(());
                        }
                    }
                }
            }
        }

        let mut subs = self
            .prior_op_subs
            .remove(&(serial_id, action))
            .unwrap_or_default();
        if subs.len() < MAX_LISTENERS_PER_ENTITY {
            let sink = sub
                .assign_id(sub_id.clone())
                .map_err(|_| format_err!("SubIdAssign"))?;
            subs.push(SubscriptionSender { id: sub_id, sink });
        };
        self.prior_op_subs.insert((serial_id, action), subs);
        Ok(())
    }

    async fn get_tx_receipt(
        &mut self,
        hash: &TxHash,
    ) -> Result<Option<TxReceiptResponse>, anyhow::Error> {
        let res = if let Some(tx_receipt) = self
            .cache_of_transaction_receipts
            .get_mut(&hash.as_ref().to_vec())
        {
            Some(tx_receipt.clone())
        } else {
            let mut storage = self.db_pool.access_storage_fragile().await?;
            let tx_receipt = storage
                .chain()
                .operations_ext_schema()
                .tx_receipt(hash.as_ref())
                .await?;

            if let Some(tx_receipt) = tx_receipt.clone() {
                if tx_receipt.verified {
                    self.cache_of_transaction_receipts
                        .insert(hash.as_ref().to_vec(), tx_receipt);
                }
            }

            tx_receipt
        };
        Ok(res)
    }

    async fn handle_transaction_sub(
        &mut self,
        hash: TxHash,
        action: ActionType,
        sub: Subscriber<TransactionInfoResp>,
    ) -> Result<(), anyhow::Error> {
        let id = SubscriptionId::String(format!(
            "{}/{}/{}/{}",
            TX_SUB_PREFIX,
            hash.to_string(),
            action.to_string(),
            zksync_crypto::rand::random::<u64>()
        ));

<<<<<<< HEAD
        // Maybe tx was executed already.
        if action == ActionType::COMMIT {
            if let Some((block_number, success, fail_reason)) = self
                .check_op_executed_current_block(ExecutedOpId::Transaction(hash))
                .await?
            {
                let sink = sub.assign_id(id).map_err(|_| format_err!("SubIdAssign"))?;
                self.send_once(
                    &sink,
                    TransactionInfoResp {
                        executed: true,
                        success: Some(success),
                        fail_reason,
                        block: Some(BlockInfo {
                            block_number: i64::from(block_number),
                            committed: true,
                            verified: false,
                        }),
                    },
                );
                return Ok(());
            }
        }

=======
>>>>>>> 972f677d
        let tx_receipt = self.get_tx_receipt(&hash).await?;

        if let Some(receipt) = tx_receipt {
            let tx_info_resp = TransactionInfoResp {
                executed: true,
                success: Some(receipt.success),
                fail_reason: receipt.fail_reason,
                block: Some(BlockInfo {
                    block_number: receipt.block_number,
                    committed: receipt.success,
                    verified: receipt.verified,
                }),
            };
            match action {
                ActionType::COMMIT => {
                    let sink = sub.assign_id(id).map_err(|_| format_err!("SubIdAssign"))?;
                    self.send_once(&sink, tx_info_resp);
                    return Ok(());
                }
                ActionType::VERIFY => {
                    if receipt.verified {
                        let sink = sub.assign_id(id).map_err(|_| format_err!("SubIdAssign"))?;
                        self.send_once(&sink, tx_info_resp);
                        return Ok(());
                    }
                }
            }
        }

        let mut subs = self.tx_subs.remove(&(hash, action)).unwrap_or_default();
        if subs.len() < MAX_LISTENERS_PER_ENTITY {
            let sink = sub
                .assign_id(id.clone())
                .map_err(|_| format_err!("SubIdAssign"))?;
            subs.push(SubscriptionSender { id, sink });
            log::trace!("tx sub added: {}", hash.to_string());
        }
        self.tx_subs.insert((hash, action), subs);
        Ok(())
    }

    async fn handle_account_update_sub(
        &mut self,
        address: Address,
        action: ActionType,
        sub: Subscriber<ResponseAccountState>,
    ) -> Result<(), anyhow::Error> {
        let mut storage = self.db_pool.access_storage_fragile().await?;
        let account_state = storage
            .chain()
            .account_schema()
            .account_state_by_address(&address)
            .await?;

        let account_id = if let Some(id) = account_state.committed.as_ref().map(|(id, _)| id) {
            *id
        } else {
            bail!("AccountId is unkwown");
        };

        let sub_id = SubscriptionId::String(format!(
            "{}/{:x}/{}/{}",
            ACCOUNT_SUB_PREFIX,
            address,
            action.to_string(),
            zksync_crypto::rand::random::<u64>()
        ));

        let account_state = if let Some(account) = match action {
            ActionType::COMMIT => account_state.committed,
            ActionType::VERIFY => account_state.verified,
        }
        .map(|(_, a)| a)
        {
            ResponseAccountState::try_restore(account, &self.tokens_cache).await?
        } else {
            ResponseAccountState::default()
        };

        let mut subs = self
            .account_subs
            .remove(&(account_id, action))
            .unwrap_or_default();
        if subs.len() < MAX_LISTENERS_PER_ENTITY {
            let sink = sub
                .assign_id(sub_id.clone())
                .map_err(|_| format_err!("SubIdAssign"))?;

            self.send_once(&sink, account_state);
            subs.push(SubscriptionSender { id: sub_id, sink });
        }

        self.account_subs.insert((account_id, action), subs);
        Ok(())
    }

    fn handle_executed_operations(
        &mut self,
        ops: Vec<ExecutedOperations>,
        action: ActionType,
        block_number: BlockNumber,
    ) -> Result<(), anyhow::Error> {
        for tx in ops {
            match tx {
                ExecutedOperations::Tx(tx) => {
                    let hash = tx.signed_tx.hash();
                    if let Some(subs) = self.tx_subs.remove(&(hash, action)) {
                        let rec = TransactionInfoResp {
                            executed: true,
                            success: Some(tx.success),
                            fail_reason: tx.fail_reason,
                            block: Some(BlockInfo {
                                block_number: i64::from(block_number),
                                committed: true,
                                verified: action == ActionType::VERIFY,
                            }),
                        };
                        for sub in subs {
                            self.send_once(&sub.sink, rec.clone());
                        }
                    }
                }
                ExecutedOperations::PriorityOp(prior_op) => {
                    let id = prior_op.priority_op.serial_id;
                    if let Some(subs) = self.prior_op_subs.remove(&(id, action)) {
                        let rec = ETHOpInfoResp {
                            executed: true,
                            block: Some(BlockInfo {
                                block_number: i64::from(block_number),
                                committed: true,
                                verified: action == ActionType::VERIFY,
                            }),
                        };
                        for sub in subs {
                            self.send_once(&sub.sink, rec.clone());
                        }
                    }
                }
            }
        }
        Ok(())
    }

    fn handle_new_executed_batch(
        &mut self,
        exec_batch: ExecutedOpsNotify,
    ) -> Result<(), anyhow::Error> {
        self.handle_executed_operations(
            exec_batch.operations,
            ActionType::COMMIT,
            exec_batch.block_number,
        )
    }

    async fn handle_new_block(&mut self, op: Operation) -> Result<(), anyhow::Error> {
        let action = op.action.get_type();

        self.handle_executed_operations(
            op.block.block_transactions.clone(),
            action,
            op.block.block_number,
        )?;

        let mut storage = self.db_pool.access_storage_fragile().await?;

        let updated_accounts: Vec<AccountId> = op
            .block
            .block_transactions
            .iter()
            .map(|exec_op| exec_op.get_updated_account_ids())
            .flatten()
            .collect();

        for id in updated_accounts {
            if let Some(subs) = self.account_subs.remove(&(id, action)) {
                let stored_account = match action {
                    ActionType::COMMIT => {
                        storage
                            .chain()
                            .account_schema()
                            .last_committed_state_for_account(id)
                            .await?
                    }
                    ActionType::VERIFY => {
                        storage
                            .chain()
                            .account_schema()
                            .last_verified_state_for_account(id)
                            .await?
                    }
                };

                let account = if let Some(account) = stored_account {
                    if let Ok(result) =
                        ResponseAccountState::try_restore(account, &self.tokens_cache).await
                    {
                        result
                    } else {
                        log::warn!(
                            "Failed to restore resp account state: id: {}, block: {}",
                            id,
                            op.block.block_number
                        );
                        continue;
                    }
                } else {
                    log::warn!(
                        "Account is updated but not stored in DB, id: {}, block: {}",
                        id,
                        op.block.block_number
                    );
                    continue;
                };

                for sub in &subs {
                    self.send_once(&sub.sink, account.clone());
                }
            }
        }

        Ok(())
    }
}

pub fn start_sub_notifier(
    db_pool: ConnectionPool,
    mut new_block_stream: mpsc::Receiver<Operation>,
    mut subscription_stream: mpsc::Receiver<EventNotifierRequest>,
    mut executed_tx_stream: mpsc::Receiver<ExecutedOpsNotify>,
    api_requests_caches_size: usize,
) -> tokio::task::JoinHandle<()> {
    let tokens_cache = TokenDBCache::new(db_pool.clone());

    let mut notifier = OperationNotifier {
        cache_of_executed_priority_operations: LruCache::new(api_requests_caches_size),
        cache_of_transaction_receipts: LruCache::new(api_requests_caches_size),
        cache_of_blocks_info: LruCache::new(api_requests_caches_size),
        tokens_cache,
        db_pool,
        tx_subs: BTreeMap::new(),
        prior_op_subs: BTreeMap::new(),
        account_subs: BTreeMap::new(),
    };

    tokio::spawn(async move {
        loop {
            select! {
                new_block = new_block_stream.next() => {
                    if let Some(new_block) = new_block {
                        notifier.handle_new_block(new_block)
                            .await
                            .map_err(|e| log::warn!("Failed to handle new block: {}",e))
                            .unwrap_or_default();
                    }
                },
                new_exec_batch = executed_tx_stream.next() => {
                    if let Some(new_exec_batch) = new_exec_batch {
                        notifier.handle_new_executed_batch(new_exec_batch)
                            .map_err(|e| log::warn!("Failed to handle new exec batch: {}",e))
                            .unwrap_or_default();
                    }
                },
                new_sub = subscription_stream.next() => {
                    if let Some(new_sub) = new_sub {
                        notifier.handle_notify_req(new_sub)
                            .await
                            .map_err(|e| log::warn!("Failed to handle notify request: {}",e))
                            .unwrap_or_default();
                    }
                },
                complete => break,
            }
        }
    })
}<|MERGE_RESOLUTION|>--- conflicted
+++ resolved
@@ -95,7 +95,7 @@
             }
             TX_SUB_PREFIX => {
                 let hash = TxHash::from_str(sub_unique_id)?;
-                if let Some(mut subs) = self.tx_subs.remove(&(hash, sub_action)) {
+                if let Some(mut subs) = self.tx_subs.remove(&(hash.clone(), sub_action)) {
                     subs.retain(|sub| sub.id != sub_id);
                     if !subs.is_empty() {
                         self.tx_subs.insert((hash, sub_action), subs);
@@ -340,33 +340,6 @@
             zksync_crypto::rand::random::<u64>()
         ));
 
-<<<<<<< HEAD
-        // Maybe tx was executed already.
-        if action == ActionType::COMMIT {
-            if let Some((block_number, success, fail_reason)) = self
-                .check_op_executed_current_block(ExecutedOpId::Transaction(hash))
-                .await?
-            {
-                let sink = sub.assign_id(id).map_err(|_| format_err!("SubIdAssign"))?;
-                self.send_once(
-                    &sink,
-                    TransactionInfoResp {
-                        executed: true,
-                        success: Some(success),
-                        fail_reason,
-                        block: Some(BlockInfo {
-                            block_number: i64::from(block_number),
-                            committed: true,
-                            verified: false,
-                        }),
-                    },
-                );
-                return Ok(());
-            }
-        }
-
-=======
->>>>>>> 972f677d
         let tx_receipt = self.get_tx_receipt(&hash).await?;
 
         if let Some(receipt) = tx_receipt {
@@ -396,7 +369,10 @@
             }
         }
 
-        let mut subs = self.tx_subs.remove(&(hash, action)).unwrap_or_default();
+        let mut subs = self
+            .tx_subs
+            .remove(&(hash.clone(), action))
+            .unwrap_or_default();
         if subs.len() < MAX_LISTENERS_PER_ENTITY {
             let sink = sub
                 .assign_id(id.clone())
