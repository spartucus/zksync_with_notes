--- conflicted
+++ resolved
@@ -561,12 +561,18 @@
           "ordinal": 5,
           "name": "created_at",
           "type_info": "Timestamptz"
+        },
+        {
+          "ordinal": 6,
+          "name": "confirmed",
+          "type_info": "Bool"
         }
       ],
       "parameters": {
         "Left": []
       },
       "nullable": [
+        false,
         false,
         false,
         false,
@@ -673,6 +679,28 @@
         false,
         false,
         false,
+        false
+      ]
+    }
+  },
+  "24870d60d50ce4eb1bc6b76a2e1fc94d39d3f5025a4bf80d5a0c2916945fc6f8": {
+    "query": "UPDATE eth_operations\n                SET confirmed = $1, final_hash = $2\n                WHERE id = $3\n                RETURNING id",
+    "describe": {
+      "columns": [
+        {
+          "ordinal": 0,
+          "name": "id",
+          "type_info": "Int8"
+        }
+      ],
+      "parameters": {
+        "Left": [
+          "Bool",
+          "Bytea",
+          "Int8"
+        ]
+      },
+      "nullable": [
         false
       ]
     }
@@ -1446,7 +1474,6 @@
     "query": "\n            INSERT INTO pending_block (number, chunks_left, unprocessed_priority_op_before, pending_block_iteration, previous_root_hash, timestamp)\n            VALUES ($1, $2, $3, $4, $5, $6)\n            ON CONFLICT (number)\n            DO UPDATE\n              SET chunks_left = $2, unprocessed_priority_op_before = $3, pending_block_iteration = $4, previous_root_hash = $5, timestamp = $6\n            ",
     "describe": {
       "columns": [],
-<<<<<<< HEAD
       "parameters": {
         "Left": [
           "Int8",
@@ -1467,75 +1494,6 @@
       "parameters": {
         "Left": [
           "Int8Array"
-        ]
-      },
-      "nullable": []
-    }
-  },
-  "60a2be4d7162d73b929f7ab712d01404d45bcc128e2b03ad3ff853a645e2fb5c": {
-    "query": "\n            WITH eth_ops AS (\n                SELECT DISTINCT ON (block_number, action_type)\n                    operations.block_number,\n                    eth_tx_hashes.tx_hash,\n                    operations.action_type,\n                    operations.created_at,\n                    confirmed\n                FROM operations\n                    left join eth_ops_binding on eth_ops_binding.op_id = operations.id\n                    left join eth_tx_hashes on eth_tx_hashes.eth_op_id = eth_ops_binding.eth_op_id\n                ORDER BY block_number desc, action_type, confirmed\n            )\n            SELECT\n                blocks.number AS \"block_number!\",\n                blocks.root_hash AS \"new_state_root!\",\n                blocks.block_size AS \"block_size!\",\n                committed.tx_hash AS \"commit_tx_hash?\",\n                verified.tx_hash AS \"verify_tx_hash?\",\n                committed.created_at AS \"committed_at!\",\n                verified.created_at AS \"verified_at?\"\n            FROM blocks\n            INNER JOIN eth_ops committed ON\n                committed.block_number = blocks.number AND committed.action_type = 'COMMIT' AND committed.confirmed = true\n            LEFT JOIN eth_ops verified ON\n                verified.block_number = blocks.number AND verified.action_type = 'VERIFY' AND verified.confirmed = true\n            WHERE false\n                OR committed.tx_hash = $1\n                OR verified.tx_hash = $1\n                OR blocks.root_hash = $1\n                OR blocks.number = $2\n            ORDER BY blocks.number DESC\n            LIMIT 1;\n            ",
-    "describe": {
-      "columns": [
-        {
-          "ordinal": 0,
-          "name": "block_number!",
-          "type_info": "Int8"
-        },
-        {
-          "ordinal": 1,
-          "name": "new_state_root!",
-          "type_info": "Bytea"
-        },
-        {
-          "ordinal": 2,
-          "name": "block_size!",
-          "type_info": "Int8"
-        },
-        {
-          "ordinal": 3,
-          "name": "commit_tx_hash?",
-          "type_info": "Bytea"
-        },
-        {
-          "ordinal": 4,
-          "name": "verify_tx_hash?",
-          "type_info": "Bytea"
-        },
-        {
-          "ordinal": 5,
-          "name": "committed_at!",
-          "type_info": "Timestamptz"
-        },
-        {
-          "ordinal": 6,
-          "name": "verified_at?",
-          "type_info": "Timestamptz"
-        }
-      ],
-=======
->>>>>>> 05b7993d
-      "parameters": {
-        "Left": [
-          "Int8",
-          "Int8",
-          "Int8",
-          "Int8",
-          "Bytea",
-          "Int8"
-        ]
-      },
-      "nullable": []
-    }
-  },
-  "5de811d61e00fd7b93311aa825d17e2b2f0ee46ee762f5064e842f5d0f2b5ad7": {
-    "query": "UPDATE eth_parameters\n            SET commit_ops = $1, verify_ops = $2, withdraw_ops = $3\n            WHERE id = true",
-    "describe": {
-      "columns": [],
-      "parameters": {
-        "Left": [
-          "Int8",
-          "Int8",
-          "Int8"
         ]
       },
       "nullable": []
@@ -2050,20 +2008,6 @@
       ]
     }
   },
-  "7c90aaae688509c8dfd07789587b99bb276ca7938818293b6a27c06b2e9a3657": {
-    "query": "UPDATE eth_operations\n                SET confirmed = $1, final_hash = $2\n                WHERE id = $3",
-    "describe": {
-      "columns": [],
-      "parameters": {
-        "Left": [
-          "Bool",
-          "Bytea",
-          "Int8"
-        ]
-      },
-      "nullable": []
-    }
-  },
   "7ff98a4fddc441ea83f72a4a75a7caf53b9661c37f26a90984a349bfa5aeab70": {
     "query": "INSERT INTO eth_aggregated_ops_binding (op_id, eth_op_id) VALUES ($1, $2)",
     "describe": {
@@ -2580,63 +2524,6 @@
       "nullable": []
     }
   },
-<<<<<<< HEAD
-=======
-  "ab8774812664b1c1d4207e7fcd5e04a078293d295c469f043e5bc4933c0c2944": {
-    "query": "SELECT * FROM aggregate_operations\n            WHERE NOT EXISTS (SELECT * FROM eth_aggregated_ops_binding WHERE op_id = aggregate_operations.id)\n            ORDER BY id ASC",
-    "describe": {
-      "columns": [
-        {
-          "ordinal": 0,
-          "name": "id",
-          "type_info": "Int8"
-        },
-        {
-          "ordinal": 1,
-          "name": "action_type",
-          "type_info": "Text"
-        },
-        {
-          "ordinal": 2,
-          "name": "arguments",
-          "type_info": "Jsonb"
-        },
-        {
-          "ordinal": 3,
-          "name": "from_block",
-          "type_info": "Int8"
-        },
-        {
-          "ordinal": 4,
-          "name": "to_block",
-          "type_info": "Int8"
-        },
-        {
-          "ordinal": 5,
-          "name": "created_at",
-          "type_info": "Timestamptz"
-        },
-        {
-          "ordinal": 6,
-          "name": "confirmed",
-          "type_info": "Bool"
-        }
-      ],
-      "parameters": {
-        "Left": []
-      },
-      "nullable": [
-        false,
-        false,
-        false,
-        false,
-        false,
-        false,
-        false
-      ]
-    }
-  },
->>>>>>> 05b7993d
   "b1c528c67d3c2ecea86e3ba1b2407cb4ee72149d66be0498be1c1162917c065d": {
     "query": "INSERT INTO block_witness (block, witness)\n            VALUES ($1, $2)\n            ON CONFLICT (block)\n            DO NOTHING",
     "describe": {
@@ -3427,7 +3314,6 @@
       "nullable": []
     }
   },
-<<<<<<< HEAD
   "d3b822a6639901acd986e82d2779a7318c3805385a7772db83063d9507c049a7": {
     "query": "INSERT INTO eth_parameters (nonce, gas_price_limit, last_committed_block, last_verified_block, last_executed_block)\n                VALUES ($1, $2, $3, $4, $5)",
     "describe": {
@@ -3442,7 +3328,8 @@
         ]
       },
       "nullable": []
-=======
+    }
+  },
   "d9e266ce374cc7d12511a61ca81cd167b59493ee74e44b26c4baf92f4a4152e4": {
     "query": "SELECT * FROM aggregate_operations WHERE from_block >= $1 AND to_block <= $1 AND action_type = $2",
     "describe": {
@@ -3498,7 +3385,6 @@
         false,
         false
       ]
->>>>>>> 05b7993d
     }
   },
   "db91278dbc648e1c7ebf4775d7927104e887c0bb338ed51c9aff21cfdecb2f27": {
