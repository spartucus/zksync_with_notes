--- conflicted
+++ resolved
@@ -428,57 +428,6 @@
       ]
     }
   },
-  "17db5f9b97791dc5c8edbc69b5a780d68838adbb9debccdc678600673e328aae": {
-    "query": "\n                SELECT * FROM account_creates\n                WHERE address = $1 AND is_create = $2\n                ORDER BY block_number desc\n                LIMIT 1\n            ",
-    "describe": {
-      "columns": [
-        {
-          "ordinal": 0,
-          "name": "account_id",
-          "type_info": "Int8"
-        },
-        {
-          "ordinal": 1,
-          "name": "is_create",
-          "type_info": "Bool"
-        },
-        {
-          "ordinal": 2,
-          "name": "block_number",
-          "type_info": "Int8"
-        },
-        {
-          "ordinal": 3,
-          "name": "address",
-          "type_info": "Bytea"
-        },
-        {
-          "ordinal": 4,
-          "name": "nonce",
-          "type_info": "Int8"
-        },
-        {
-          "ordinal": 5,
-          "name": "update_order_id",
-          "type_info": "Int4"
-        }
-      ],
-      "parameters": {
-        "Left": [
-          "Bytea",
-          "Bool"
-        ]
-      },
-      "nullable": [
-        false,
-        false,
-        false,
-        false,
-        false,
-        false
-      ]
-    }
-  },
   "17fc469643c2d885502a9f3e5d44c2b7032e03f694c663215fe9160fc8db38df": {
     "query": "\n                        INSERT INTO accounts ( id, last_block, nonce, address, pubkey_hash )\n                        VALUES ( $1, $2, $3, $4, $5 )\n                        ",
     "describe": {
@@ -493,40 +442,6 @@
         ]
       },
       "nullable": []
-    }
-  },
-  "222e3946401772e3f6e0d9ce9909e8e7ac2dc830c5ecfcd522f56b3bf70fd679": {
-    "query": "INSERT INTO data_restore_storage_state_update (storage_state) VALUES ($1)",
-    "describe": {
-      "columns": [],
-      "parameters": {
-        "Left": [
-          "Text"
-        ]
-      },
-      "nullable": []
-    }
-  },
-<<<<<<< HEAD
-  "2343aca33094f426c4205d22e3c938dc1e69ea67267a5cf5223b7c6e4aaa139c": {
-    "query": "\n                UPDATE prover_job_queue\n                SET (job_status, updated_at, updated_by) = ($1, now(), 'server_give_job')\n                WHERE id = $2;\n            ",
-=======
-  "1c67bdf00f343a60fbce85d80f0b707ca2a0b15ea83eb7f86a95aad9a028e70e": {
-    "query": "SELECT COUNT(*) as integer_value FROM operations o WHERE action_type = 'COMMIT' AND block_number > (SELECT COALESCE(max(block_number),0) FROM operations WHERE action_type = 'VERIFY') AND EXISTS (SELECT * FROM block_witness WHERE block = o.block_number) AND NOT EXISTS (SELECT * FROM proofs WHERE block_number = o.block_number);",
-    "describe": {
-      "columns": [
-        {
-          "ordinal": 0,
-          "name": "integer_value",
-          "type_info": "Int8"
-        }
-      ],
-      "parameters": {
-        "Left": []
-      },
-      "nullable": [
-        null
-      ]
     }
   },
   "1ce3fbb6c510621c830b0b4679d51fb2ac4379a474d7ee7074500d786102fcd3": {
@@ -547,7 +462,18 @@
   },
   "222e3946401772e3f6e0d9ce9909e8e7ac2dc830c5ecfcd522f56b3bf70fd679": {
     "query": "INSERT INTO data_restore_storage_state_update (storage_state) VALUES ($1)",
->>>>>>> 176362de
+    "describe": {
+      "columns": [],
+      "parameters": {
+        "Left": [
+          "Text"
+        ]
+      },
+      "nullable": []
+    }
+  },
+  "2343aca33094f426c4205d22e3c938dc1e69ea67267a5cf5223b7c6e4aaa139c": {
+    "query": "\n                UPDATE prover_job_queue\n                SET (job_status, updated_at, updated_by) = ($1, now(), 'server_give_job')\n                WHERE id = $2;\n            ",
     "describe": {
       "columns": [],
       "parameters": {
@@ -2025,7 +1951,6 @@
       ]
     }
   },
-<<<<<<< HEAD
   "775393191c0f793a8431df81cdd8e5ec3121a22110d90974c903ae370366aa33": {
     "query": "UPDATE prover_job_queue\n            SET (updated_at, job_status) = (now(), $1)\n            WHERE updated_by = $2 and job_status = $3",
     "describe": {
@@ -2055,7 +1980,8 @@
         ]
       },
       "nullable": []
-=======
+    }
+  },
   "77c239c9281966dbae79b1eee83bb0cd94f6c20dc08db9cadd10d9b914fc5bf5": {
     "query": "\n                    WITH block_details AS (\n                        WITH eth_ops AS (\n                            SELECT DISTINCT ON (block_number, action_type)\n                                operations.block_number,\n                                eth_tx_hashes.tx_hash,\n                                operations.action_type,\n                                operations.created_at,\n                                confirmed\n                            FROM operations\n                                left join eth_ops_binding on eth_ops_binding.op_id = operations.id\n                                left join eth_tx_hashes on eth_tx_hashes.eth_op_id = eth_ops_binding.eth_op_id\n                            ORDER BY block_number DESC, action_type, confirmed\n                        )\n                        SELECT\n                            blocks.number AS details_block_number,\n                            committed.tx_hash AS commit_tx_hash,\n                            verified.tx_hash AS verify_tx_hash\n                        FROM blocks\n                        INNER JOIN eth_ops committed ON\n                            committed.block_number = blocks.number AND committed.action_type = 'COMMIT' AND committed.confirmed = true\n                        LEFT JOIN eth_ops verified ON\n                            verified.block_number = blocks.number AND verified.action_type = 'VERIFY' AND verified.confirmed = true\n                    )\n                    SELECT\n                        block_number, \n                        block_index as \"block_index?\",\n                        tx_hash,\n                        success,\n                        fail_reason as \"fail_reason?\",\n                        details.commit_tx_hash as \"commit_tx_hash?\",\n                        details.verify_tx_hash as \"verify_tx_hash?\"\n                    FROM executed_transactions\n                    LEFT JOIN block_details details ON details.details_block_number = executed_transactions.block_number\n                    WHERE (\n                        (primary_account_address = $1 OR from_account = $1 OR to_account = $1)\n                        AND (\n                            block_number = $2 AND (\n                                COALESCE(block_index, -1) <= $3\n                            ) OR (\n                                block_number < $2\n                            )\n                        )\n                    )\n                    ORDER BY block_number DESC, COALESCE(block_index, -1) DESC\n                    LIMIT $4\n                    ",
     "describe": {
@@ -2113,7 +2039,6 @@
         false,
         false
       ]
->>>>>>> 176362de
     }
   },
   "790d46519ceaa7fbd152f1edf29b85c97ab491488b7302d8df3f57e5fc3eff55": {
