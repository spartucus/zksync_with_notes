// Built-in deps
use std::time::Instant;
// External imports
use anyhow::format_err;
use sqlx::Done;
// Workspace imports
use zksync_types::BlockNumber;
// Local imports
use self::records::{StorageProverJobQueue, StoredAggregatedProof, StoredProof};
use crate::chain::operations::OperationsSchema;
use crate::prover::records::StorageBlockWitness;
use crate::{QueryResult, StorageProcessor};
use zksync_crypto::proof::{AggregatedProof, SingleProof};
use zksync_types::aggregated_operations::AggregatedActionType;
use zksync_types::prover::{ProverJob, ProverJobStatus, ProverJobType};

pub mod records;

/// Prover schema is capable of handling the prover-related informations,
/// such as started prover jobs, registered provers and proofs for blocks.
#[derive(Debug)]
pub struct ProverSchema<'a, 'c>(pub &'a mut StorageProcessor<'c>);

impl<'a, 'c> ProverSchema<'a, 'c> {
    /// Returns the amount of blocks which await for proof, but have
    /// no assigned prover run.
<<<<<<< HEAD
    pub async fn pending_jobs_count(&mut self) -> QueryResult<u32> {
        let start = Instant::now();
        let pending_jobs_count = sqlx::query!(
            "SELECT COUNT(*) FROM prover_job_queue WHERE job_status = $1",
            ProverJobStatus::Idle.to_number()
=======
    pub async fn unstarted_jobs_count(&mut self) -> QueryResult<u32> {
        let start = Instant::now();
        let mut transaction = self.0.start_transaction().await?;

        let mut last_committed_block = BlockSchema(&mut transaction)
            .get_last_committed_block()
            .await?;

        if BlockSchema(&mut transaction).pending_block_exists().await? {
            // Existence of the pending block means that soon there will be one more block.
            *last_committed_block += 1;
        }

        let last_verified_block = BlockSchema(&mut transaction)
            .get_last_verified_block()
            .await?;

        let num_ongoing_jobs = sqlx::query!(
            "SELECT COUNT(*) FROM prover_runs WHERE block_number > $1",
            *last_verified_block as i64
>>>>>>> 9bdf9140
        )
        .fetch_one(self.0.conn())
        .await?
        .count
        .unwrap_or(0) as u32;
<<<<<<< HEAD
        metrics::histogram!("sql", start.elapsed(), "prover" => "pending_jobs_count");
        Ok(pending_jobs_count)
=======

        assert!(
            *last_verified_block + num_ongoing_jobs <= *last_committed_block,
            "There are more ongoing prover jobs than blocks without proofs. \
                Last verifier block: {}, last committed block: {}, amount of ongoing \
                prover runs: {}",
            *last_verified_block,
            *last_committed_block,
            num_ongoing_jobs,
        );

        let result = *last_committed_block - (*last_verified_block + num_ongoing_jobs);

        transaction.commit().await?;
        metrics::histogram!("sql.prover.unstarted_jobs_count", start.elapsed());
        Ok(result)
>>>>>>> 9bdf9140
    }

    pub async fn add_prover_job_to_job_queue(
        &mut self,
        first_block: BlockNumber,
        last_block: BlockNumber,
        job_data: serde_json::Value,
        job_priority: i32,
        job_type: ProverJobType,
    ) -> QueryResult<()> {
        sqlx::query!(
        "
          WITH job_values as (
            SELECT $1::int4, $2::int4, $3::text, 'server_add_job', $4::int8, $5::int8, $6::jsonb
            WHERE NOT EXISTS (SELECT * FROM prover_job_queue WHERE first_block = $4 and last_block = $5 and job_type = $3 LIMIT 1)
          )
          INSERT INTO prover_job_queue (job_status, job_priority, job_type, updated_by, first_block, last_block, job_data)
          SELECT * from job_values
        ",
            ProverJobStatus::Idle.to_number(),
            job_priority,
            job_type.to_string(),
            i64::from(first_block),
            i64::from(last_block),
            job_data,
        ).execute(self.0.conn()).await?;
        Ok(())
    }

<<<<<<< HEAD
    pub async fn mark_stale_jobs_as_idle(&mut self) -> QueryResult<()> {
        sqlx::query!(
            "UPDATE prover_job_queue SET (job_status, updated_at, updated_by) = ($1, now(), 'server_clean_idle')
            WHERE job_status = $2 and (now() - updated_at) >= interval '120 seconds'",
            ProverJobStatus::Idle.to_number(),
            ProverJobStatus::InProgress.to_number(),
=======
    /// Attempts to obtain an existing prover run given block number.
    pub async fn get_existing_prover_run(
        &mut self,
        block_number: BlockNumber,
    ) -> QueryResult<Option<ProverRun>> {
        let start = Instant::now();
        let prover_run = sqlx::query_as!(
            ProverRun,
            "SELECT * FROM prover_runs WHERE block_number = $1",
            i64::from(*block_number),
>>>>>>> 9bdf9140
        )
        .execute(self.0.conn())
        .await?;
        Ok(())
    }

    pub async fn get_idle_prover_job_from_job_queue(&mut self) -> QueryResult<Option<ProverJob>> {
        let start = Instant::now();
        // Select the block to prove.
        let mut transaction = self.0.start_transaction().await?;
        sqlx::query!("LOCK TABLE prover_job_queue IN EXCLUSIVE MODE")
            .execute(transaction.conn())
            .await?;

        let prover_job_queue = sqlx::query_as!(
            StorageProverJobQueue,
            r#"
                SELECT * FROM prover_job_queue
                WHERE job_status = $1
                ORDER BY (job_priority, id, first_block)
                LIMIT 1
            "#,
            ProverJobStatus::Idle.to_number()
        )
        .fetch_optional(transaction.conn())
        .await?;

        let prover_job = if let Some(job) = prover_job_queue {
            sqlx::query!(
                r#"
                UPDATE prover_job_queue
                SET (job_status, updated_at, updated_by) = ($1, now(), 'server_give_job')
                WHERE id = $2;
            "#,
                ProverJobStatus::InProgress.to_number(),
                job.id,
            )
            .execute(transaction.conn())
            .await?;

            Some(ProverJob::new(
                job.id,
                job.first_block as BlockNumber,
                job.last_block as BlockNumber,
                job.job_data,
            ))
        } else {
            None
        };
        transaction.commit().await?;
        metrics::histogram!("sql", start.elapsed(), "prover" => "get_idle_prover_job_from_job_queue");
        Ok(prover_job)
    }

    /// Updates the state of ongoing prover job.
    pub async fn record_prover_is_working(
        &mut self,
        job_id: i32,
        prover_name: &str,
    ) -> QueryResult<()> {
        let start = Instant::now();
        sqlx::query!(
            "UPDATE prover_job_queue
            SET (updated_at, updated_by) = (now(), $1)
            WHERE id = $2",
            prover_name.to_string(),
            job_id,
        )
        .execute(self.0.conn())
        .await?;

        metrics::histogram!("sql", start.elapsed(), "prover" => "record_prover_is_working");
        Ok(())
    }

    /// Marks the prover as stopped.
    pub async fn record_prover_stop(&mut self, prover_name: &str) -> QueryResult<()> {
        let start = Instant::now();
        sqlx::query!(
            "UPDATE prover_job_queue
            SET (updated_at, job_status) = (now(), $1)
            WHERE updated_by = $2 and job_status = $3",
            ProverJobStatus::Idle.to_number(),
            prover_name,
            ProverJobStatus::InProgress.to_number()
        )
        .execute(self.0.conn())
        .await?;

        metrics::histogram!("sql", start.elapsed(), "prover" => "record_prover_stop");
        Ok(())
    }

    /// Stores the proof for a block.
    pub async fn store_proof(
        &mut self,
        job_id: i32,
        block_number: BlockNumber,
        proof: &SingleProof,
    ) -> QueryResult<()> {
        let start = Instant::now();
        let mut transaction = self.0.start_transaction().await?;
        let updated_rows = sqlx::query!(
            "UPDATE prover_job_queue
            SET (updated_at, job_status, updated_by) = (now(), $1, 'server_finish_job')
            WHERE id = $2 AND job_type = $3",
            ProverJobStatus::Done.to_number(),
            job_id,
            ProverJobType::SingleProof.to_string()
        )
        .execute(transaction.conn())
        .await?
        .rows_affected();

        if updated_rows != 1 {
            return Err(format_err!("Missing job for stored proof"));
        }

        sqlx::query!(
            "INSERT INTO proofs (block_number, proof)
            VALUES ($1, $2)",
            i64::from(*block_number),
            serde_json::to_value(proof).unwrap()
        )
        .execute(transaction.conn())
        .await?;
        transaction.commit().await?;

        metrics::histogram!("sql", start.elapsed(), "prover" => "store_proof");
        Ok(())
    }

    /// Stores the aggregated proof for blocks.
    pub async fn store_aggregated_proof(
        &mut self,
        job_id: i32,
        first_block: BlockNumber,
        last_block: BlockNumber,
        proof: &AggregatedProof,
    ) -> QueryResult<()> {
        let start = Instant::now();
        let mut transaction = self.0.start_transaction().await?;
        let updated_rows = sqlx::query!(
            "UPDATE prover_job_queue
            SET (updated_at, job_status, updated_by) = (now(), $1, 'server_finish_job')
            WHERE id = $2 AND job_type = $3",
            ProverJobStatus::Done.to_number(),
            job_id,
            ProverJobType::AggregatedProof.to_string()
        )
        .execute(transaction.conn())
        .await?
        .rows_affected() as usize;

        if updated_rows != 1 {
            return Err(format_err!("Missing job for stored aggregated proof"));
        }

        sqlx::query!(
            "INSERT INTO aggregated_proofs (first_block, last_block, proof)
            VALUES ($1, $2, $3)",
            i64::from(first_block),
            i64::from(last_block),
            serde_json::to_value(proof).unwrap()
        )
        .execute(transaction.conn())
        .await?;
        transaction.commit().await?;

        metrics::histogram!("sql", start.elapsed(), "prover" => "store_aggregated_proof");
        Ok(())
    }

    /// Gets the stored proof for a block.
    pub async fn load_proof(
        &mut self,
        block_number: BlockNumber,
    ) -> QueryResult<Option<SingleProof>> {
        let start = Instant::now();
        let proof = sqlx::query_as!(
            StoredProof,
            "SELECT * FROM proofs WHERE block_number = $1",
            i64::from(*block_number),
        )
        .fetch_optional(self.0.conn())
        .await?
        .map(|stored| serde_json::from_value(stored.proof).unwrap());

        metrics::histogram!("sql", start.elapsed(), "prover" => "load_proof");
        Ok(proof)
    }

    /// Gets the stored proof for a block.
    pub async fn load_aggregated_proof(
        &mut self,
        first_block: BlockNumber,
        last_block: BlockNumber,
    ) -> QueryResult<Option<AggregatedProof>> {
        let start = Instant::now();
        let proof = sqlx::query_as!(
            StoredAggregatedProof,
            "SELECT * FROM aggregated_proofs WHERE first_block = $1 and last_block = $2",
            i64::from(first_block),
            i64::from(last_block)
        )
        .fetch_optional(self.0.conn())
        .await?
        .map(|stored| serde_json::from_value(stored.proof).unwrap());

        metrics::histogram!("sql", start.elapsed(), "prover" => "load_aggregated_proof");
        Ok(proof)
    }

    /// Stores witness for a block
    pub async fn store_witness(
        &mut self,
        block: BlockNumber,
        witness: serde_json::Value,
    ) -> QueryResult<()> {
        let start = Instant::now();
        let witness_str = serde_json::to_string(&witness).expect("Failed to serialize witness");
        sqlx::query!(
            "INSERT INTO block_witness (block, witness)
            VALUES ($1, $2)
            ON CONFLICT (block)
            DO NOTHING",
            i64::from(*block),
            witness_str
        )
        .execute(self.0.conn())
        .await?;

        metrics::histogram!("sql", start.elapsed(), "prover" => "store_witness");
        Ok(())
    }

    /// Gets stored witness for a block.
    pub async fn get_witness(
        &mut self,
        block_number: BlockNumber,
    ) -> QueryResult<Option<serde_json::Value>> {
        let start = Instant::now();
        let block_witness = sqlx::query_as!(
            StorageBlockWitness,
            "SELECT * FROM block_witness WHERE block = $1",
            i64::from(*block_number),
        )
        .fetch_optional(self.0.conn())
        .await?;

        metrics::histogram!("sql", start.elapsed(), "prover" => "get_witness");
        Ok(block_witness
            .map(|w| serde_json::from_str(&w.witness).expect("Failed to deserialize witness")))
    }

    pub async fn get_last_block_prover_job_queue(
        &mut self,
        action_type: ProverJobType,
    ) -> QueryResult<BlockNumber> {
        let last_block = sqlx::query!(
            "SELECT max(last_block) from prover_job_queue
            WHERE job_type = $1",
            action_type.to_string(),
        )
        .fetch_one(self.0.conn())
        .await?
        .max;

        let result = if let Some(last_block) = last_block {
            last_block as BlockNumber
        } else {
            // this branch executes when prover job queue is empty
            match action_type {
                ProverJobType::SingleProof => {
                    OperationsSchema(self.0)
                        .get_last_block_by_aggregated_action(
                            AggregatedActionType::CreateProofBlocks,
                            None,
                        )
                        .await?
                }
                ProverJobType::AggregatedProof => {
                    OperationsSchema(self.0)
                        .get_last_block_by_aggregated_action(
                            AggregatedActionType::PublishProofBlocksOnchain,
                            None,
                        )
                        .await?
                }
            }
        };

        Ok(result)
    }
}<|MERGE_RESOLUTION|>--- conflicted
+++ resolved
@@ -24,60 +24,18 @@
 impl<'a, 'c> ProverSchema<'a, 'c> {
     /// Returns the amount of blocks which await for proof, but have
     /// no assigned prover run.
-<<<<<<< HEAD
     pub async fn pending_jobs_count(&mut self) -> QueryResult<u32> {
         let start = Instant::now();
         let pending_jobs_count = sqlx::query!(
             "SELECT COUNT(*) FROM prover_job_queue WHERE job_status = $1",
             ProverJobStatus::Idle.to_number()
-=======
-    pub async fn unstarted_jobs_count(&mut self) -> QueryResult<u32> {
-        let start = Instant::now();
-        let mut transaction = self.0.start_transaction().await?;
-
-        let mut last_committed_block = BlockSchema(&mut transaction)
-            .get_last_committed_block()
-            .await?;
-
-        if BlockSchema(&mut transaction).pending_block_exists().await? {
-            // Existence of the pending block means that soon there will be one more block.
-            *last_committed_block += 1;
-        }
-
-        let last_verified_block = BlockSchema(&mut transaction)
-            .get_last_verified_block()
-            .await?;
-
-        let num_ongoing_jobs = sqlx::query!(
-            "SELECT COUNT(*) FROM prover_runs WHERE block_number > $1",
-            *last_verified_block as i64
->>>>>>> 9bdf9140
         )
         .fetch_one(self.0.conn())
         .await?
         .count
         .unwrap_or(0) as u32;
-<<<<<<< HEAD
         metrics::histogram!("sql", start.elapsed(), "prover" => "pending_jobs_count");
         Ok(pending_jobs_count)
-=======
-
-        assert!(
-            *last_verified_block + num_ongoing_jobs <= *last_committed_block,
-            "There are more ongoing prover jobs than blocks without proofs. \
-                Last verifier block: {}, last committed block: {}, amount of ongoing \
-                prover runs: {}",
-            *last_verified_block,
-            *last_committed_block,
-            num_ongoing_jobs,
-        );
-
-        let result = *last_committed_block - (*last_verified_block + num_ongoing_jobs);
-
-        transaction.commit().await?;
-        metrics::histogram!("sql.prover.unstarted_jobs_count", start.elapsed());
-        Ok(result)
->>>>>>> 9bdf9140
     }
 
     pub async fn add_prover_job_to_job_queue(
@@ -100,32 +58,19 @@
             ProverJobStatus::Idle.to_number(),
             job_priority,
             job_type.to_string(),
-            i64::from(first_block),
-            i64::from(last_block),
+            i64::from(*first_block),
+            i64::from(*last_block),
             job_data,
         ).execute(self.0.conn()).await?;
         Ok(())
     }
 
-<<<<<<< HEAD
     pub async fn mark_stale_jobs_as_idle(&mut self) -> QueryResult<()> {
         sqlx::query!(
             "UPDATE prover_job_queue SET (job_status, updated_at, updated_by) = ($1, now(), 'server_clean_idle')
             WHERE job_status = $2 and (now() - updated_at) >= interval '120 seconds'",
             ProverJobStatus::Idle.to_number(),
             ProverJobStatus::InProgress.to_number(),
-=======
-    /// Attempts to obtain an existing prover run given block number.
-    pub async fn get_existing_prover_run(
-        &mut self,
-        block_number: BlockNumber,
-    ) -> QueryResult<Option<ProverRun>> {
-        let start = Instant::now();
-        let prover_run = sqlx::query_as!(
-            ProverRun,
-            "SELECT * FROM prover_runs WHERE block_number = $1",
-            i64::from(*block_number),
->>>>>>> 9bdf9140
         )
         .execute(self.0.conn())
         .await?;
@@ -168,8 +113,8 @@
 
             Some(ProverJob::new(
                 job.id,
-                job.first_block as BlockNumber,
-                job.last_block as BlockNumber,
+                BlockNumber(job.first_block as u32),
+                BlockNumber(job.last_block as u32),
                 job.job_data,
             ))
         } else {
@@ -287,8 +232,8 @@
         sqlx::query!(
             "INSERT INTO aggregated_proofs (first_block, last_block, proof)
             VALUES ($1, $2, $3)",
-            i64::from(first_block),
-            i64::from(last_block),
+            i64::from(*first_block),
+            i64::from(*last_block),
             serde_json::to_value(proof).unwrap()
         )
         .execute(transaction.conn())
@@ -328,8 +273,8 @@
         let proof = sqlx::query_as!(
             StoredAggregatedProof,
             "SELECT * FROM aggregated_proofs WHERE first_block = $1 and last_block = $2",
-            i64::from(first_block),
-            i64::from(last_block)
+            i64::from(*first_block),
+            i64::from(*last_block)
         )
         .fetch_optional(self.0.conn())
         .await?
@@ -395,7 +340,7 @@
         .max;
 
         let result = if let Some(last_block) = last_block {
-            last_block as BlockNumber
+            BlockNumber(last_block as u32)
         } else {
             // this branch executes when prover job queue is empty
             match action_type {
