// External imports
use zksync_crypto::rand::{Rng, SeedableRng, XorShiftRng};
// Workspace imports
use zksync_types::{
    mempool::SignedTxVariant,
    tx::{ChangePubKey, Transfer, Withdraw},
    Address, SignedZkSyncTx, ZkSyncTx,
};
// Local imports
use crate::tests::db_test;
use crate::{
    chain::{
        mempool::MempoolSchema,
        operations::{records::NewExecutedTransaction, OperationsSchema},
    },
    QueryResult, StorageProcessor,
};

<<<<<<< HEAD
use crate::test_data::gen_eth_sing_data;
=======
use crate::tests::chain::utils::get_eth_sign_data;
>>>>>>> c8bea0ba

/// Generates several different `SignedFranlinTx` objects.
fn franklin_txs() -> Vec<SignedZkSyncTx> {
    let transfer_1 = Transfer::new(
        42,
        Address::random(),
        Address::random(),
        0,
        100u32.into(),
        10u32.into(),
        10,
        None,
    );

    let transfer_2 = Transfer::new(
        4242,
        Address::random(),
        Address::random(),
        0,
        500u32.into(),
        20u32.into(),
        11,
        None,
    );

    let withdraw = Withdraw::new(
        33,
        Address::random(),
        Address::random(),
        0,
        100u32.into(),
        10u32.into(),
        12,
        None,
    );

    let change_pubkey = ChangePubKey::new(
        123,
        Address::random(),
        Default::default(),
        0,
        Default::default(),
        13,
        None,
        None,
    );

    let txs = [
        ZkSyncTx::Transfer(Box::new(transfer_1)),
        ZkSyncTx::Transfer(Box::new(transfer_2)),
        ZkSyncTx::Withdraw(Box::new(withdraw)),
        ZkSyncTx::ChangePubKey(Box::new(change_pubkey)),
    ];

    let mut rng = XorShiftRng::from_seed([1, 2, 3, 4]);

    txs.iter()
        .map(|tx| {
            let test_message = format!("test message {}", rng.gen::<u32>());

            SignedZkSyncTx {
                tx: tx.clone(),
<<<<<<< HEAD
                eth_sign_data: Some(gen_eth_sing_data(test_message)),
=======
                eth_sign_data: Some(get_eth_sign_data(test_message)),
>>>>>>> c8bea0ba
            }
        })
        .collect()
}

/// Generates the required number of transfer transactions.
fn gen_transfers(n: usize) -> Vec<SignedZkSyncTx> {
    let mut rng = XorShiftRng::from_seed([1, 2, 3, 4]);

    (0..n)
        .map(|id| {
            let transfer = Transfer::new(
                id as u32,
                Address::random(),
                Address::random(),
                0,
                100u32.into(),
                10u32.into(),
                10,
                None,
            );

            let test_message = format!("test message {}", rng.gen::<u32>());

            SignedZkSyncTx {
                tx: ZkSyncTx::Transfer(Box::new(transfer)),
<<<<<<< HEAD
                eth_sign_data: Some(gen_eth_sing_data(test_message)),
=======
                eth_sign_data: Some(get_eth_sign_data(test_message)),
>>>>>>> c8bea0ba
            }
        })
        .collect()
}

/// Gets a single transaction from a `SignedTxVariant`. Panics if variant is a batch.
fn unwrap_tx(tx: SignedTxVariant) -> SignedZkSyncTx {
    match tx {
        SignedTxVariant::Tx(tx) => tx,
        SignedTxVariant::Batch(_) => panic!("Attempt to unwrap a single transaction from a batch"),
    }
}

/// Checks the save&load routine for mempool schema.
#[db_test]
async fn store_load(mut storage: StorageProcessor<'_>) -> QueryResult<()> {
    // Insert several txs into the mempool schema.
    let txs = franklin_txs();
    for tx in &txs {
        MempoolSchema(&mut storage)
            .insert_tx(&tx.clone())
            .await
            .expect("Can't insert txs");
    }

    // Load the txs and check that they match the expected list.
    let txs_from_db = MempoolSchema(&mut storage)
        .load_txs()
        .await
        .expect("Can't load txs");
    assert_eq!(txs_from_db.len(), txs.len());

    for (tx, tx_from_db) in txs.iter().zip(txs_from_db) {
        let tx_from_db = unwrap_tx(tx_from_db);
        assert_eq!(tx_from_db.hash(), tx.hash(), "transaction changed");
        assert_eq!(
            tx_from_db.eth_sign_data, tx.eth_sign_data,
            "sign data changed"
        );
    }

    Ok(())
}

/// Checks the save&load routine for mempool schema.
#[db_test]
async fn store_load_batch(mut storage: StorageProcessor<'_>) -> QueryResult<()> {
    // Insert several txs into the mempool schema.
    let txs = gen_transfers(10);
    let alone_txs_1 = &txs[0..2];
    let batch_1 = &txs[2..4];
    let batch_2 = &txs[4..6];
    let alone_txs_2 = &txs[6..8];
    let batch_3 = &txs[8..10];

    let batch_1_signature = Some(get_eth_sign_data("test message".to_owned()).signature);

    let elements_count = alone_txs_1.len() + alone_txs_2.len() + 3; // Amount of alone txs + amount of batches.

    for tx in alone_txs_1 {
        MempoolSchema(&mut storage).insert_tx(tx).await?;
    }

    // Store the first batch with a signature.
    MempoolSchema(&mut storage)
        .insert_batch(batch_1, batch_1_signature.clone())
        .await?;

    MempoolSchema(&mut storage)
        .insert_batch(batch_2, None)
        .await?;

    for tx in alone_txs_2 {
        MempoolSchema(&mut storage).insert_tx(tx).await?;
    }

    MempoolSchema(&mut storage)
        .insert_batch(batch_3, None)
        .await?;

    // Load the txs and check that they match the expected list.
    let txs_from_db = MempoolSchema(&mut storage).load_txs().await?;
    assert_eq!(txs_from_db.len(), elements_count);

    assert!(matches!(txs_from_db[0], SignedTxVariant::Tx(_)));
    assert!(matches!(txs_from_db[1], SignedTxVariant::Tx(_)));
    // Try to load the batch with the signature.
    match &txs_from_db[2] {
        SignedTxVariant::Batch(batch) => assert_eq!(batch.eth_signature, batch_1_signature),
        SignedTxVariant::Tx(_) => panic!("expected to load batch of transactions"),
    };
    assert!(matches!(txs_from_db[3], SignedTxVariant::Batch(_)));
    assert!(matches!(txs_from_db[4], SignedTxVariant::Tx(_)));
    assert!(matches!(txs_from_db[5], SignedTxVariant::Tx(_)));
    assert!(matches!(txs_from_db[6], SignedTxVariant::Batch(_)));

    Ok(())
}

/// Checks that removed txs won't appear on the next load.
#[db_test]
async fn remove_txs(mut storage: StorageProcessor<'_>) -> QueryResult<()> {
    // Point at which txs will be split into removed / retained.
    const SPLIT_TXS_AT: usize = 2;

    // Insert several txs into the mempool schema.
    let txs = franklin_txs();
    for tx in &txs {
        MempoolSchema(&mut storage).insert_tx(&tx.clone()).await?;
    }

    // Remove several txs from the schema.
    let hashes_to_remove: Vec<_> = txs[SPLIT_TXS_AT..]
        .iter()
        .map(|tx| tx.hash().as_ref().to_vec())
        .collect();
    let retained_hashes: Vec<_> = txs[..SPLIT_TXS_AT].iter().map(|tx| tx.hash()).collect();
    for hash in hashes_to_remove {
        MempoolSchema(&mut storage).remove_tx(&hash).await?;
    }

    // Load the txs and check that they match the expected list.
    let txs_from_db = MempoolSchema(&mut storage).load_txs().await?;
    assert_eq!(txs_from_db.len(), retained_hashes.len());

    for (expected_hash, tx_from_db) in retained_hashes.iter().zip(txs_from_db) {
        assert_eq!(*expected_hash, unwrap_tx(tx_from_db).hash());
    }

    Ok(())
}

/// Checks that already committed txs are removed by `collect_garbage` method.
#[db_test]
async fn collect_garbage(mut storage: StorageProcessor<'_>) -> QueryResult<()> {
    // Insert several txs into the mempool schema.
    let txs = franklin_txs();
    for tx in &txs {
        MempoolSchema(&mut storage)
            .insert_tx(&tx.clone())
            .await
            .expect("Can't insert txs");
    }

    // Add one executed transaction.
    let executed_tx = NewExecutedTransaction {
        block_number: 1,
        tx_hash: txs[0].hash().as_ref().to_vec(),
        tx: Default::default(),
        operation: Default::default(),
        from_account: Default::default(),
        to_account: None,
        success: true,
        fail_reason: None,
        block_index: None,
        primary_account_address: Default::default(),
        nonce: Default::default(),
        created_at: chrono::Utc::now(),
        eth_sign_data: None,
        batch_id: None,
    };
    OperationsSchema(&mut storage)
        .store_executed_tx(executed_tx)
        .await?;

    // Collect the garbage. Execution transaction (very first one from the list)
    // should be removed from the schema.
    MempoolSchema(&mut storage).collect_garbage().await?;
    let retained_hashes: Vec<_> = txs[1..].iter().map(|tx| tx.hash()).collect();

    // Load the txs and check that they match the expected list.
    let txs_from_db = MempoolSchema(&mut storage).load_txs().await?;
    assert_eq!(txs_from_db.len(), retained_hashes.len());

    for (expected_hash, tx_from_db) in retained_hashes.iter().zip(txs_from_db) {
        assert_eq!(*expected_hash, unwrap_tx(tx_from_db).hash());
    }

    Ok(())
}<|MERGE_RESOLUTION|>--- conflicted
+++ resolved
@@ -16,11 +16,7 @@
     QueryResult, StorageProcessor,
 };
 
-<<<<<<< HEAD
-use crate::test_data::gen_eth_sing_data;
-=======
 use crate::tests::chain::utils::get_eth_sign_data;
->>>>>>> c8bea0ba
 
 /// Generates several different `SignedFranlinTx` objects.
 fn franklin_txs() -> Vec<SignedZkSyncTx> {
@@ -83,11 +79,7 @@
 
             SignedZkSyncTx {
                 tx: tx.clone(),
-<<<<<<< HEAD
-                eth_sign_data: Some(gen_eth_sing_data(test_message)),
-=======
                 eth_sign_data: Some(get_eth_sign_data(test_message)),
->>>>>>> c8bea0ba
             }
         })
         .collect()
@@ -114,11 +106,7 @@
 
             SignedZkSyncTx {
                 tx: ZkSyncTx::Transfer(Box::new(transfer)),
-<<<<<<< HEAD
-                eth_sign_data: Some(gen_eth_sing_data(test_message)),
-=======
                 eth_sign_data: Some(get_eth_sign_data(test_message)),
->>>>>>> c8bea0ba
             }
         })
         .collect()
