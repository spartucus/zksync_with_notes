// External imports
// Workspace imports
use zksync_types::{helpers::apply_updates, AccountMap, Action, ActionType};
// Local imports
use super::block::apply_random_updates;
use crate::{
    chain::{
        block::BlockSchema,
        operations::{records::NewOperation, OperationsSchema},
        state::StateSchema,
    },
    prover::ProverSchema,
    test_data::gen_operation,
    tests::{create_rng, db_test},
    QueryResult, StorageProcessor,
};

/// Performs low-level checks for the state workflow.
/// Here we avoid using `BlockSchema` to perform operations, and instead modify state and
/// operations tables manually just to check `commit_state_update` / `apply_state_update`
/// methods. It means that not all the tables are updated, and, for example,
/// `load_committed_state(None)` will not work (since this method will attempt to
/// look into `blocks` table to get the most recent block number.)
#[db_test]
async fn low_level_commit_verify_state(mut storage: StorageProcessor<'_>) -> QueryResult<()> {
    let mut rng = create_rng();

    // Create the input data for three blocks.
    // Data for the next block is based on previous block data.
    let (accounts_block_1, updates_block_1) = apply_random_updates(AccountMap::default(), &mut rng);
    let (accounts_block_2, updates_block_2) =
        apply_random_updates(accounts_block_1.clone(), &mut rng);
    let (accounts_block_3, updates_block_3) =
        apply_random_updates(accounts_block_2.clone(), &mut rng);

    // Store the states in schema.
    StateSchema(&mut storage)
        .commit_state_update(1, &updates_block_1, 0)
        .await?;
    StateSchema(&mut storage)
        .commit_state_update(2, &updates_block_2, 0)
        .await?;
    StateSchema(&mut storage)
        .commit_state_update(3, &updates_block_3, 0)
        .await?;

    // We have to store the operations as well (and for verify below too).
    for block_number in 1..=3 {
        OperationsSchema(&mut storage)
            .store_operation(NewOperation {
                block_number,
                action_type: ActionType::COMMIT.to_string(),
            })
            .await?;
    }

    // Check that they are stored in state.
    let (block, state) = StateSchema(&mut storage)
        .load_committed_state(Some(1))
        .await?;
    assert_eq!((block, &state), (1, &accounts_block_1));

    let (block, state) = StateSchema(&mut storage)
        .load_committed_state(Some(2))
        .await?;
    assert_eq!((block, &state), (2, &accounts_block_2));

    let (block, state) = StateSchema(&mut storage)
        .load_committed_state(Some(3))
        .await?;
    assert_eq!((block, &state), (3, &accounts_block_3));

    // Apply one state.
    StateSchema(&mut storage).apply_state_update(1).await?;
    OperationsSchema(&mut storage)
        .store_operation(NewOperation {
            block_number: 1,
            action_type: ActionType::VERIFY.to_string(),
        })
        .await?;
    OperationsSchema(&mut storage)
        .confirm_operation(1, ActionType::VERIFY)
        .await?;

    // Check that the verified state is now equals to the committed state.
    let committed_1 = StateSchema(&mut storage)
        .load_committed_state(Some(1))
        .await?;
    let verified_1 = StateSchema(&mut storage).load_verified_state().await?;
    assert_eq!(committed_1, verified_1);

    // Apply the rest of states and check that `load_verified_state` updates as well.
    StateSchema(&mut storage).apply_state_update(2).await?;
    OperationsSchema(&mut storage)
        .store_operation(NewOperation {
            block_number: 2,
            action_type: ActionType::VERIFY.to_string(),
        })
        .await?;
    OperationsSchema(&mut storage)
        .confirm_operation(2, ActionType::VERIFY)
        .await?;
    let committed_2 = StateSchema(&mut storage)
        .load_committed_state(Some(2))
        .await?;
    let verified_2 = StateSchema(&mut storage).load_verified_state().await?;
    assert_eq!(verified_2, committed_2);

    StateSchema(&mut storage).apply_state_update(3).await?;
    OperationsSchema(&mut storage)
        .store_operation(NewOperation {
            block_number: 3,
            action_type: ActionType::VERIFY.to_string(),
        })
        .await?;
    OperationsSchema(&mut storage)
        .confirm_operation(3, ActionType::VERIFY)
        .await?;
    let committed_3 = StateSchema(&mut storage)
        .load_committed_state(Some(3))
        .await?;
    let verified_3 = StateSchema(&mut storage).load_verified_state().await?;
    assert_eq!(verified_3, committed_3);

    Ok(())
}

#[db_test]
async fn state_diff(mut storage: StorageProcessor<'_>) -> QueryResult<()> {
<<<<<<< HEAD
    // async fn check_diff_applying(
    //     storage: &mut StorageProcessor<'_>,
    //     start_block: u32,
    //     end_block: Option<u32>,
    // ) -> QueryResult<()> {
    //     let (block, updates) = StateSchema(storage)
    //         .load_state_diff(start_block, end_block)
    //         .await?
    //         .expect("Can't load the diff");
    //     if let Some(end_block) = end_block {
    //         assert_eq!(end_block, block);
    //     }
    //     let (_, expected_state) = StateSchema(storage).load_committed_state(end_block).await?;
    //     let (_, mut obtained_state) = StateSchema(storage)
    //         .load_committed_state(Some(start_block))
    //         .await?;
    //     apply_updates(&mut obtained_state, updates);
    //     assert_eq!(
    //         obtained_state, expected_state,
    //         "Applying diff {} -> {:?} failed",
    //         start_block, end_block
    //     );
    //     Ok(())
    // }
    //
    // let mut rng = create_rng();
    //
    // let block_size = 100;
    // let mut accounts_map = AccountMap::default();
    // let blocks_amount = 5;
    //
    // // Create and apply several blocks to work with.
    // for block_number in 1..=blocks_amount {
    //     let (new_accounts_map, updates) = apply_random_updates(accounts_map.clone(), &mut rng);
    //     accounts_map = new_accounts_map;
    //
    //     BlockSchema(&mut storage)
    //         .execute_operation(get_operation(block_number, Action::Commit, block_size))
    //         .await?;
    //     StateSchema(&mut storage)
    //         .commit_state_update(block_number, &updates, 0)
    //         .await?;
    //
    //     ProverSchema(&mut storage)
    //         .store_proof(block_number, &Default::default())
    //         .await?;
    //     BlockSchema(&mut storage)
    //         .execute_operation(get_operation(
    //             block_number,
    //             Action::Verify {
    //                 proof: Default::default(),
    //             },
    //             block_size,
    //         ))
    //         .await?;
    // }
    //
    // // Now let's load some diffs and apply them.
    // check_diff_applying(&mut storage, 1, Some(2)).await?;
    // check_diff_applying(&mut storage, 2, Some(3)).await?;
    // check_diff_applying(&mut storage, 1, Some(3)).await?;
    //
    // // Go in the reverse order.
    // check_diff_applying(&mut storage, 2, Some(1)).await?;
    // check_diff_applying(&mut storage, 3, Some(1)).await?;
    //
    // // Apply diff with uncertain end target.
    // check_diff_applying(&mut storage, 1, None).await?;
    //
    // Ok(())
    todo!()
=======
    async fn check_diff_applying(
        storage: &mut StorageProcessor<'_>,
        start_block: u32,
        end_block: Option<u32>,
    ) -> QueryResult<()> {
        let (block, updates) = StateSchema(storage)
            .load_state_diff(start_block, end_block)
            .await?
            .expect("Can't load the diff");
        if let Some(end_block) = end_block {
            assert_eq!(end_block, block);
        }
        let (_, expected_state) = StateSchema(storage).load_committed_state(end_block).await?;
        let (_, mut obtained_state) = StateSchema(storage)
            .load_committed_state(Some(start_block))
            .await?;
        apply_updates(&mut obtained_state, updates);
        assert_eq!(
            obtained_state, expected_state,
            "Applying diff {} -> {:?} failed",
            start_block, end_block
        );
        Ok(())
    }

    let mut rng = create_rng();

    let block_size = 100;
    let mut accounts_map = AccountMap::default();
    let blocks_amount = 5;

    // Create and apply several blocks to work with.
    for block_number in 1..=blocks_amount {
        let (new_accounts_map, updates) = apply_random_updates(accounts_map.clone(), &mut rng);
        accounts_map = new_accounts_map;

        BlockSchema(&mut storage)
            .execute_operation(gen_operation(block_number, Action::Commit, block_size))
            .await?;
        StateSchema(&mut storage)
            .commit_state_update(block_number, &updates, 0)
            .await?;

        ProverSchema(&mut storage)
            .store_proof(block_number, &Default::default())
            .await?;
        BlockSchema(&mut storage)
            .execute_operation(gen_operation(
                block_number,
                Action::Verify {
                    proof: Default::default(),
                },
                block_size,
            ))
            .await?;
    }

    // Now let's load some diffs and apply them.
    check_diff_applying(&mut storage, 1, Some(2)).await?;
    check_diff_applying(&mut storage, 2, Some(3)).await?;
    check_diff_applying(&mut storage, 1, Some(3)).await?;

    // Go in the reverse order.
    check_diff_applying(&mut storage, 2, Some(1)).await?;
    check_diff_applying(&mut storage, 3, Some(1)).await?;

    // Apply diff with uncertain end target.
    check_diff_applying(&mut storage, 1, None).await?;

    Ok(())
>>>>>>> 176362de
}<|MERGE_RESOLUTION|>--- conflicted
+++ resolved
@@ -127,7 +127,6 @@
 
 #[db_test]
 async fn state_diff(mut storage: StorageProcessor<'_>) -> QueryResult<()> {
-<<<<<<< HEAD
     // async fn check_diff_applying(
     //     storage: &mut StorageProcessor<'_>,
     //     start_block: u32,
@@ -165,7 +164,7 @@
     //     accounts_map = new_accounts_map;
     //
     //     BlockSchema(&mut storage)
-    //         .execute_operation(get_operation(block_number, Action::Commit, block_size))
+    //         .execute_operation(gen_operation(block_number, Action::Commit, block_size))
     //         .await?;
     //     StateSchema(&mut storage)
     //         .commit_state_update(block_number, &updates, 0)
@@ -175,7 +174,7 @@
     //         .store_proof(block_number, &Default::default())
     //         .await?;
     //     BlockSchema(&mut storage)
-    //         .execute_operation(get_operation(
+    //         .execute_operation(gen_operation(
     //             block_number,
     //             Action::Verify {
     //                 proof: Default::default(),
@@ -199,76 +198,4 @@
     //
     // Ok(())
     todo!()
-=======
-    async fn check_diff_applying(
-        storage: &mut StorageProcessor<'_>,
-        start_block: u32,
-        end_block: Option<u32>,
-    ) -> QueryResult<()> {
-        let (block, updates) = StateSchema(storage)
-            .load_state_diff(start_block, end_block)
-            .await?
-            .expect("Can't load the diff");
-        if let Some(end_block) = end_block {
-            assert_eq!(end_block, block);
-        }
-        let (_, expected_state) = StateSchema(storage).load_committed_state(end_block).await?;
-        let (_, mut obtained_state) = StateSchema(storage)
-            .load_committed_state(Some(start_block))
-            .await?;
-        apply_updates(&mut obtained_state, updates);
-        assert_eq!(
-            obtained_state, expected_state,
-            "Applying diff {} -> {:?} failed",
-            start_block, end_block
-        );
-        Ok(())
-    }
-
-    let mut rng = create_rng();
-
-    let block_size = 100;
-    let mut accounts_map = AccountMap::default();
-    let blocks_amount = 5;
-
-    // Create and apply several blocks to work with.
-    for block_number in 1..=blocks_amount {
-        let (new_accounts_map, updates) = apply_random_updates(accounts_map.clone(), &mut rng);
-        accounts_map = new_accounts_map;
-
-        BlockSchema(&mut storage)
-            .execute_operation(gen_operation(block_number, Action::Commit, block_size))
-            .await?;
-        StateSchema(&mut storage)
-            .commit_state_update(block_number, &updates, 0)
-            .await?;
-
-        ProverSchema(&mut storage)
-            .store_proof(block_number, &Default::default())
-            .await?;
-        BlockSchema(&mut storage)
-            .execute_operation(gen_operation(
-                block_number,
-                Action::Verify {
-                    proof: Default::default(),
-                },
-                block_size,
-            ))
-            .await?;
-    }
-
-    // Now let's load some diffs and apply them.
-    check_diff_applying(&mut storage, 1, Some(2)).await?;
-    check_diff_applying(&mut storage, 2, Some(3)).await?;
-    check_diff_applying(&mut storage, 1, Some(3)).await?;
-
-    // Go in the reverse order.
-    check_diff_applying(&mut storage, 2, Some(1)).await?;
-    check_diff_applying(&mut storage, 3, Some(1)).await?;
-
-    // Apply diff with uncertain end target.
-    check_diff_applying(&mut storage, 1, None).await?;
-
-    Ok(())
->>>>>>> 176362de
 }