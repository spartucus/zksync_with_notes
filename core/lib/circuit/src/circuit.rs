--- conflicted
+++ resolved
@@ -17,19 +17,10 @@
     rescue::RescueEngine,
 };
 // Workspace deps
-<<<<<<< HEAD
 use zksync_crypto::params::{self, FR_BIT_WIDTH_PADDED, SIGNED_TRANSFER_BIT_WIDTH};
 use zksync_types::{
     operations::{ChangePubKeyOp, NoopOp},
     CloseOp, DepositOp, FullExitOp, TransferOp, TransferToNewOp, WithdrawOp,
-=======
-use models::{
-    operations::NoopOp, ChangePubKeyOp, CloseOp, DepositOp, ForcedExitOp, FullExitOp, TransferOp,
-    TransferToNewOp, WithdrawOp,
-};
-use zksync_crypto::params::{
-    self, FR_BIT_WIDTH_PADDED, SIGNED_FORCED_EXIT_BIT_WIDTH, SIGNED_TRANSFER_BIT_WIDTH,
->>>>>>> ce3a147a
 };
 // Local deps
 use crate::{
