// Built-in deps
use std::{collections::HashSet, env, net::SocketAddr, str::FromStr, time::Duration};
// External uses
use url::Url;
// Workspace uses
use zksync_types::{Address, H256};
use zksync_utils::{get_env, parse_env, parse_env_if_exists, parse_env_with};
// Local uses

pub mod test_config;

/// Makes address for bind from port.
fn addr_from_port(port: u16) -> SocketAddr {
    format!("0.0.0.0:{}", port)
        .parse::<SocketAddr>()
        .expect("Can't get address from port")
}

/// Configuration options for `eth_sender`.
#[derive(Debug, Clone)]
pub struct EthSenderOptions {
    pub expected_wait_time_block: u64,
    pub tx_poll_period: Duration,
    pub wait_confirmations: u64,
    pub max_txs_in_flight: u64,
    pub is_enabled: bool,
}

impl EthSenderOptions {
    /// Parses the `eth_sender` configuration options values from the environment variables.
    /// Panics if any of options is missing or has inappropriate value.
    pub fn from_env() -> Self {
        let tx_poll_period_secs: u64 = parse_env("ETH_TX_POLL_PERIOD");

        Self {
            expected_wait_time_block: parse_env("ETH_EXPECTED_WAIT_TIME_BLOCK"),
            tx_poll_period: Duration::new(tx_poll_period_secs, 0),
            wait_confirmations: parse_env("ETH_WAIT_CONFIRMATIONS"),
            max_txs_in_flight: parse_env("ETH_MAX_TXS_IN_FLIGHT"),
            is_enabled: parse_env("ETH_IS_ENABLED"),
        }
    }
}

/// Configuration options for `eth_client`.
#[derive(Debug, Clone)]
pub struct EthClientOptions {
    pub chain_id: u8,
    pub gas_price_factor: f64,
    pub operator_commit_eth_addr: Address,
    pub operator_private_key: Option<H256>,
    pub web3_url: String,
    pub contract_eth_addr: Address,
}

impl EthClientOptions {
    pub fn from_env() -> Self {
        Self {
            operator_commit_eth_addr: parse_env_with("OPERATOR_COMMIT_ETH_ADDRESS", |s| &s[2..]),
            operator_private_key: parse_env_if_exists("OPERATOR_PRIVATE_KEY"),
            chain_id: parse_env("CHAIN_ID"),
            gas_price_factor: parse_env("GAS_PRICE_FACTOR"),
            web3_url: get_env("WEB3_URL"),
            contract_eth_addr: parse_env_with("CONTRACT_ADDR", |s| &s[2..]),
        }
    }
}

#[derive(Debug, Clone)]
pub struct ProverOptions {
    pub secret_auth: String,
    pub prepare_data_interval: Duration,
    pub heartbeat_interval: Duration,
    pub cycle_wait: Duration,
    pub gone_timeout: Duration,
    pub prover_server_address: SocketAddr,
    pub idle_provers: u32,
    pub witness_generators: usize,
}

impl ProverOptions {
    /// Parses the configuration options values from the environment variables.
    /// Panics if any of options is missing or has inappropriate value.
    pub fn from_env() -> Self {
        let secret_auth = get_env("PROVER_SECRET_AUTH");
        let network = get_env("ETH_NETWORK");

        // Checks if an untrusted key is being used for production.
        if &secret_auth == "sample" && &network != "localhost" {
            log::error!("Prover secret for JWT authorization set to 'sample', this is an incorrect value for production");
        }

        Self {
            prepare_data_interval: Duration::from_millis(parse_env("PROVER_PREPARE_DATA_INTERVAL")),
            heartbeat_interval: Duration::from_millis(parse_env("PROVER_HEARTBEAT_INTERVAL")),
            cycle_wait: Duration::from_millis(parse_env("PROVER_CYCLE_WAIT")),
            gone_timeout: Duration::from_millis(parse_env("PROVER_GONE_TIMEOUT")),
            prover_server_address: addr_from_port(parse_env("PROVER_SERVER_PORT")),
            witness_generators: parse_env("WITNESS_GENERATORS"),
            idle_provers: parse_env("IDLE_PROVERS"),
            secret_auth,
        }
    }
}

/// Configuration options for `admin server`.
#[derive(Debug, Clone)]
pub struct AdminServerOptions {
    pub admin_http_server_url: Url,
    pub admin_http_server_address: SocketAddr,
    pub secret_auth: String,
}

impl AdminServerOptions {
    /// Parses the configuration options values from the environment variables.
    /// Panics if any of options is missing or has inappropriate value.
    pub fn from_env() -> Self {
        let secret_auth = get_env("ADMIN_SERVER_SECRET_AUTH");
        let network = get_env("ETH_NETWORK");

        // Checks if an untrusted key is being used for production.
        if &secret_auth == "sample" && &network != "localhost" {
            log::error!("Admin server secret for JWT authorization set to 'sample', this is an incorrect value for production");
        }

        Self {
            admin_http_server_url: parse_env("ADMIN_SERVER_API_URL"),
            admin_http_server_address: addr_from_port(parse_env("ADMIN_SERVER_API_PORT")),
            secret_auth,
        }
    }
}

#[derive(Clone, Debug)]
pub enum TokenPriceSource {
    CoinMarketCap { base_url: Url },
    CoinGecko { base_url: Url },
}

impl TokenPriceSource {
    fn from_env() -> Self {
        match get_env("TOKEN_PRICE_SOURCE").to_lowercase().as_str() {
            "coinmarketcap" => Self::CoinMarketCap {
                base_url: parse_env("COINMARKETCAP_BASE_URL"),
            },
            "coingecko" => Self::CoinGecko {
                base_url: parse_env("COINGECKO_BASE_URL"),
            },
            source => panic!("Unknown token price source: {}", source),
        }
    }
}

/// Configuration options related to generating blocks by state keeper.
/// Each block is generated after a certain amount of miniblock iterations.
/// Miniblock iteration is a routine of processing transactions received so far.
#[derive(Debug, Clone)]
pub struct MiniblockTimings {
    /// Miniblock iteration interval.
    pub miniblock_iteration_interval: Duration,
    /// Max number of miniblocks (produced every period of `TX_MINIBATCH_CREATE_TIME`) if one block.
    pub max_miniblock_iterations: usize,
    /// Max number of miniblocks for block with fast withdraw operations (defaults to `max_minblock_iterations`).
    pub fast_miniblock_iterations: usize,
}

impl MiniblockTimings {
    pub fn from_env() -> Self {
        let fast_miniblock_iterations = if env::var("FAST_BLOCK_MINIBLOCKS_ITERATIONS").is_ok() {
            parse_env("FAST_BLOCK_MINIBLOCKS_ITERATIONS")
        } else {
            parse_env("MINIBLOCKS_ITERATIONS")
        };

        Self {
            miniblock_iteration_interval: Duration::from_millis(parse_env::<u64>(
                "MINIBLOCK_ITERATION_INTERVAL",
            )),
            max_miniblock_iterations: parse_env("MINIBLOCKS_ITERATIONS"),
            fast_miniblock_iterations,
        }
    }
}

/// Configuration options related to fee ticker.
#[derive(Debug)]
pub struct FeeTickerOptions {
    /// Source to fetch token prices from (e.g. CoinGecko or coinmarketcap).
    pub token_price_source: TokenPriceSource,
    /// Fee increase coefficient for fast processing of withdrawal.
    pub fast_processing_coeff: f64,
    /// List of the tokens that aren't acceptable for paying fee in.
    pub disabled_tokens: HashSet<Address>,
    /// Tokens for which subsidies are disabled.
    pub not_subsidized_tokens: HashSet<Address>,
}

impl FeeTickerOptions {
    fn comma_separated_addresses(name: &str) -> HashSet<Address> {
        get_env(name)
            .split(',')
            .map(|p| p.parse().unwrap())
            .collect()
    }

    pub fn from_env() -> Self {
        Self {
            token_price_source: TokenPriceSource::from_env(),
            fast_processing_coeff: parse_env("TICKER_FAST_PROCESSING_COEFF"),
            disabled_tokens: Self::comma_separated_addresses("TICKER_DISABLED_TOKENS"),
            not_subsidized_tokens: Self::comma_separated_addresses("NOT_SUBSIDIZED_TOKENS"),
        }
    }
}

#[derive(Debug, Clone)]
pub struct ApiServerOptions {
    pub rest_api_server_address: SocketAddr,
    pub json_rpc_http_server_address: SocketAddr,
    pub json_rpc_ws_server_address: SocketAddr,
    pub core_server_address: SocketAddr,
    pub core_server_url: String,
    pub api_requests_caches_size: usize,
    /// Fee increase coefficient for fast processing of withdrawal.
    pub forced_exit_minimum_account_age: Duration,
    pub enforce_pubkey_change_fee: bool,
}

impl ApiServerOptions {
    pub fn from_env() -> Self {
        let forced_exit_minimum_account_age =
            Duration::from_secs(parse_env::<u64>("FORCED_EXIT_MINIMUM_ACCOUNT_AGE_SECS"));
        let network = get_env("ETH_NETWORK");

        if forced_exit_minimum_account_age.as_secs() == 0 && &network != "localhost" {
            log::error!("Forced exit minimum account age is set to 0, this is an incorrect value for production");
        }

        Self {
            rest_api_server_address: addr_from_port(parse_env("REST_API_PORT")),
            json_rpc_http_server_address: addr_from_port(parse_env("HTTP_RPC_API_PORT")),
            json_rpc_ws_server_address: addr_from_port(parse_env("WS_API_PORT")),
            core_server_address: addr_from_port(parse_env("PRIVATE_CORE_SERVER_PORT")),
            core_server_url: parse_env("PRIVATE_CORE_SERVER_URL"),
            api_requests_caches_size: parse_env("API_REQUESTS_CACHES_SIZE"),
            forced_exit_minimum_account_age,
            enforce_pubkey_change_fee: parse_env_if_exists("ENFORCE_PUBKEY_CHANGE_FEE")
                .unwrap_or(true),
        }
    }
}

#[derive(Debug, Clone)]
pub struct ConfigurationOptions {
    pub web3_url: String,
    pub genesis_tx_hash: H256,
    pub contract_eth_addr: Address,
    pub governance_eth_addr: Address,
    pub operator_fee_eth_addr: Address,
    pub confirmations_for_eth_event: u64,
    pub available_block_chunk_sizes: Vec<usize>,
    pub max_number_of_withdrawals_per_block: usize,
    pub eth_watch_poll_interval: Duration,
    pub eth_network: String,
    pub miniblock_timings: MiniblockTimings,
    pub prometheus_export_port: u16,
<<<<<<< HEAD
    pub token_price_source: TokenPriceSource,
    pub witness_generators: usize,
    /// Fee increase coefficient for fast processing of withdrawal.
    pub ticker_fast_processing_coeff: f64,
    pub forced_exit_minimum_account_age: Duration,
    pub enforce_pubkey_change_fee: bool,
    // Limit the number of both transactions and Ethereum signatures per batch.
    pub max_number_of_transactions_per_batch: usize,
    pub max_number_of_authors_per_batch: usize,
=======
>>>>>>> ace9a313
}

impl ConfigurationOptions {
    /// Parses the configuration options values from the environment variables.
    /// Panics if any of options is missing or has inappropriate value.
    pub fn from_env() -> Self {
        let runtime_value = env::var("BLOCK_CHUNK_SIZES").expect("BLOCK_CHUNK_SIZES missing");
        let mut available_block_chunk_sizes = runtime_value
            .split(',')
            .map(|s| usize::from_str(s).unwrap())
            .collect::<Vec<_>>();

        available_block_chunk_sizes.sort_unstable();

        Self {
            web3_url: get_env("WEB3_URL"),
            genesis_tx_hash: parse_env_with("GENESIS_TX_HASH", |s| &s[2..]),
            contract_eth_addr: parse_env_with("CONTRACT_ADDR", |s| &s[2..]),
            governance_eth_addr: parse_env_with("GOVERNANCE_ADDR", |s| &s[2..]),
            operator_fee_eth_addr: parse_env_with("OPERATOR_FEE_ETH_ADDRESS", |s| &s[2..]),
            confirmations_for_eth_event: parse_env("CONFIRMATIONS_FOR_ETH_EVENT"),
            available_block_chunk_sizes,
            max_number_of_withdrawals_per_block: parse_env("MAX_NUMBER_OF_WITHDRAWALS_PER_BLOCK"),
            eth_watch_poll_interval: Duration::from_millis(parse_env::<u64>(
                "ETH_WATCH_POLL_INTERVAL",
            )),
            eth_network: parse_env("ETH_NETWORK"),
            miniblock_timings: MiniblockTimings::from_env(),
            prometheus_export_port: parse_env("PROMETHEUS_EXPORT_PORT"),
<<<<<<< HEAD
            token_price_source: TokenPriceSource::from_env(),
            witness_generators: parse_env("WITNESS_GENERATORS"),
            ticker_fast_processing_coeff: parse_env("TICKER_FAST_PROCESSING_COEFF"),
            forced_exit_minimum_account_age,
            enforce_pubkey_change_fee: parse_env_if_exists("ENFORCE_PUBKEY_CHANGE_FEE")
                .unwrap_or(true),
            max_number_of_transactions_per_batch: parse_env("MAX_TRANSACTIONS_PER_BATCH"),
            max_number_of_authors_per_batch: parse_env("MAX_ETH_SIGNATURES_PER_BATCH"),
=======
>>>>>>> ace9a313
        }
    }
}

/// Possible block chunks sizes and corresponding setup powers of two,
/// this is only parameters needed to create verifying contract.
#[derive(Debug)]
pub struct AvailableBlockSizesConfig {
    pub blocks_chunks: Vec<usize>,
    pub blocks_setup_power2: Vec<u32>,
}

impl AvailableBlockSizesConfig {
    pub fn from_env() -> Self {
        let result = Self {
            blocks_chunks: get_env("SUPPORTED_BLOCK_CHUNKS_SIZES")
                .split(',')
                .map(|p| p.parse().unwrap())
                .collect(),
            blocks_setup_power2: get_env("SUPPORTED_BLOCK_CHUNKS_SIZES_SETUP_POWERS")
                .split(',')
                .map(|p| p.parse().unwrap())
                .collect(),
        };
        assert_eq!(
            result.blocks_chunks.len(),
            result.blocks_setup_power2.len(),
            "block sized and setup powers should have same length, check config file"
        );
        result
    }
}<|MERGE_RESOLUTION|>--- conflicted
+++ resolved
@@ -264,18 +264,9 @@
     pub eth_network: String,
     pub miniblock_timings: MiniblockTimings,
     pub prometheus_export_port: u16,
-<<<<<<< HEAD
-    pub token_price_source: TokenPriceSource,
-    pub witness_generators: usize,
-    /// Fee increase coefficient for fast processing of withdrawal.
-    pub ticker_fast_processing_coeff: f64,
-    pub forced_exit_minimum_account_age: Duration,
-    pub enforce_pubkey_change_fee: bool,
     // Limit the number of both transactions and Ethereum signatures per batch.
     pub max_number_of_transactions_per_batch: usize,
     pub max_number_of_authors_per_batch: usize,
-=======
->>>>>>> ace9a313
 }
 
 impl ConfigurationOptions {
@@ -305,17 +296,8 @@
             eth_network: parse_env("ETH_NETWORK"),
             miniblock_timings: MiniblockTimings::from_env(),
             prometheus_export_port: parse_env("PROMETHEUS_EXPORT_PORT"),
-<<<<<<< HEAD
-            token_price_source: TokenPriceSource::from_env(),
-            witness_generators: parse_env("WITNESS_GENERATORS"),
-            ticker_fast_processing_coeff: parse_env("TICKER_FAST_PROCESSING_COEFF"),
-            forced_exit_minimum_account_age,
-            enforce_pubkey_change_fee: parse_env_if_exists("ENFORCE_PUBKEY_CHANGE_FEE")
-                .unwrap_or(true),
             max_number_of_transactions_per_batch: parse_env("MAX_TRANSACTIONS_PER_BATCH"),
             max_number_of_authors_per_batch: parse_env("MAX_ETH_SIGNATURES_PER_BATCH"),
-=======
->>>>>>> ace9a313
         }
     }
 }
