--- conflicted
+++ resolved
@@ -19,11 +19,6 @@
 env_logger = "0.6"
 signal-hook = { version = "0.1.8", features = ["tokio-support"] }
 
-<<<<<<< HEAD
-plasma = { path = "../plasma" }
-models = { path = "../models" }
-storage = { path = "../storage" }
-=======
 plasma = { path = "../plasma", version = "0.1.1" }
-models = { path = "../models", version = "0.0.1" }
->>>>>>> 8e7edaeb
+models = { path = "../models", version = "0.1.1" }
+storage = { path = "../storage", version = "0.1.1" }