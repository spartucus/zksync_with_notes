--- conflicted
+++ resolved
@@ -3,21 +3,10 @@
 // External deps
 use web3::types::H256;
 // Workspace deps
-<<<<<<< HEAD
-use crate::data_restore_driver::StorageUpdateState;
-use crate::events::{BlockEvent, EventType};
-use crate::events_state::EventsState;
-use crate::rollup_ops::RollupOpsBlock;
-use models::node::block::Block;
-use models::node::{AccountMap, AccountUpdate, AccountUpdates, FranklinOp};
-use models::NewTokenEvent;
-use models::{Action, EncodedProof, Operation};
-=======
 use models::{
     node::{block::Block, AccountMap, AccountUpdate, AccountUpdates, FranklinOp},
-    Action, EncodedProof, Operation, TokenAddedEvent,
+    Action, EncodedProof, NewTokenEvent, Operation,
 };
->>>>>>> ac088944
 use storage::{
     data_restore::records::{
         NewBlockEvent, NewLastWatchedEthBlockNumber, StoredBlockEvent, StoredRollupOpsBlock,
