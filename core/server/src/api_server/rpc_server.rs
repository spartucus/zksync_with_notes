--- conflicted
+++ resolved
@@ -610,43 +610,6 @@
         &self,
         address: Address,
     ) -> Box<dyn futures01::Future<Item = AccountInfoResp, Error = Error> + Send> {
-<<<<<<< HEAD
-=======
-        let (account, tokens) = if let Ok((account, tokens)) = (|| -> Result<_> {
-            let storage = self.access_storage()?;
-            let account = storage
-                .chain()
-                .account_schema()
-                .account_state_by_address(&address)
-                .map_err(|err| {
-                    log::warn!(
-                        "[{}:{}:{}] Internal Server Error: '{}'; input: {}",
-                        file!(),
-                        line!(),
-                        column!(),
-                        err,
-                        address,
-                    );
-                    Error::internal_error()
-                })?;
-            let tokens = storage.tokens_schema().load_tokens().map_err(|err| {
-                log::warn!(
-                    "[{}:{}:{}] Internal Server Error: '{}'; input: N/A",
-                    file!(),
-                    line!(),
-                    column!(),
-                    err,
-                );
-                Error::internal_error()
-            })?;
-            Ok((account, tokens))
-        })() {
-            (account, tokens)
-        } else {
-            return Box::new(futures01::done(Err(Error::internal_error())));
-        };
-
->>>>>>> 3e89a2b3
         let mut state_keeper_request_sender = self.state_keeper_request_sender.clone();
         let self_ = self.clone();
         let account_state_resp = async move {
