--- conflicted
+++ resolved
@@ -62,11 +62,7 @@
     pub prover_run: Option<ProverRun>,
 }
 
-<<<<<<< HEAD
 #[derive(Debug, Serialize, Deserialize)]
-=======
-#[derive(Debug, Serialize, Deserialize, Queryable, QueryableByName, Clone)]
->>>>>>> a8643eec
 pub struct TxByHashResponse {
     pub tx_type: String,     // all
     pub from: String,        // transfer(from) | deposit(our contract) | withdraw(sender)
