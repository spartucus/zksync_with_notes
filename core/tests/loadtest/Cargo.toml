[package]
name = "loadtest"
version = "0.1.0"
authors = ["furkhat <vailodf@gmail.com>"]
edition = "2018"

[dependencies]
models = { path = "../../lib/models", version = "0.0.1" }
server = { path = "../../bin/server", version = "0.0.1" }
<<<<<<< HEAD
zksync = { path = "../../../sdk/zksync-rs", version = "0.1.0" }
=======
testkit = { path = "../testkit", version = "0.1.0"}
zksync_config = { path = "../../lib/config", version = "0.1.0" }
zksync_utils = { path = "../../lib/utils", version = "0.1.0" }
>>>>>>> 3f17081c

serde = "1.0.90"
serde_derive = "1.0.90"
serde_json = "1.0.0"

web3 = "0.10.0"
futures = { version = "0.3", features = ["compat"] }
tokio = { version = "0.2", features = ["full"] }
reqwest = { version = "0.10", features = ["json"] }
hyper = "0.13.4"

jsonrpc-core = "14.0.3"

hex = "0.4"
failure = "0.1"
num = { version = "0.2", features = ["serde"] }
rand = "0.4"
log = "0.4"
env_logger = "0.6"
structopt = "0.3"
chrono = "0.4"<|MERGE_RESOLUTION|>--- conflicted
+++ resolved
@@ -7,13 +7,9 @@
 [dependencies]
 models = { path = "../../lib/models", version = "0.0.1" }
 server = { path = "../../bin/server", version = "0.0.1" }
-<<<<<<< HEAD
 zksync = { path = "../../../sdk/zksync-rs", version = "0.1.0" }
-=======
-testkit = { path = "../testkit", version = "0.1.0"}
 zksync_config = { path = "../../lib/config", version = "0.1.0" }
 zksync_utils = { path = "../../lib/utils", version = "0.1.0" }
->>>>>>> 3f17081c
 
 serde = "1.0.90"
 serde_derive = "1.0.90"
