--- conflicted
+++ resolved
@@ -18,11 +18,8 @@
 
 ### Fixed
 
-<<<<<<< HEAD
 - (`explorer`): Bug with not displaying old blocks was fixed.
-=======
 - (`explorer`): bug with updating transaction data after searching another transaction was fixed.
->>>>>>> 00430aa2
 
 ## Release 2021-01-12
 
