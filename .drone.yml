kind: pipeline
type: docker
name: tests
clone:
    depth: 10
volumes:
  - name: cache
    host:
      path: /drone-cache
services:
  - name: geth
    image: matterlabs/geth:latest
  - name: postgres
    image: postgres:10.4
trigger:
  event:
  - pull_request
steps:
- name: restore-cache
  image: drillster/drone-volume-cache
  volumes:
  - name: cache
    path: /cache
  settings:
    restore: true
    mount:
      - ./contracts/node_modules
      - ./js/client/node_modules
      - ./js/explorer/node_modules
      - ./target/cargo
      - ./keys
- name: init
  image: matterlabs/ci
  commands:
  - export ZKSYNC_HOME=`pwd`
  - export PATH=$ZKSYNC_HOME/bin:$PATH
  - export CARGO_HOME=$ZKSYNC_HOME/target/cargo
  - ci-prepare-env.sh
  - zksync env ci
  - zksync yarn
  - zksync db-wait
  - zksync db-setup
  depends_on:
  - restore-cache
- name: run-genesis
  image: matterlabs/ci
  commands:
  - export ZKSYNC_HOME=`pwd`
  - export PATH=$ZKSYNC_HOME/bin:$PATH
  - export CARGO_HOME=$ZKSYNC_HOME/target/cargo
  - zksync genesis
  depends_on:
  - init
- name: rust-tests-and-checks
  image: matterlabs/ci
  commands:
  - export ZKSYNC_HOME=`pwd`
  - export PATH=$ZKSYNC_HOME/bin:$PATH
  - export CARGO_HOME=$ZKSYNC_HOME/target/cargo
  - zksync circuit-tests
  - zksync prover-tests
  - zksync db-test
<<<<<<< HEAD
  depends_on:
  - run-genesis
- name: rust-tests-unit
  image: matterlabs/ci
  commands:
  - export ZKSYNC_HOME=`pwd`
  - export PATH=$ZKSYNC_HOME/bin:$PATH
  - export CARGO_HOME=$ZKSYNC_HOME/target/cargo
  - f cargo test --release
=======
  - f cargo test
  - cargo fmt -- --check
  - f cargo clippy --tests --benches -- -D warnings
>>>>>>> 6203d8e4
  depends_on:
  - run-genesis
- name: build-contracts
  image: matterlabs/ci
  commands:
  - export ZKSYNC_HOME=`pwd`
  - export PATH=$ZKSYNC_HOME/bin:$PATH
  - export CARGO_HOME=$ZKSYNC_HOME/target/cargo
  - zksync build-contracts
  depends_on:
  - init
- name: redeploy-and-integration-testkit
  image: matterlabs/ci
  commands:
  - export ZKSYNC_HOME=`pwd`
  - export PATH=$ZKSYNC_HOME/bin:$PATH
  - export CARGO_HOME=$ZKSYNC_HOME/target/cargo
  - zksync redeploy
  - zksync integration-testkit
  depends_on:
  - run-genesis
  - build-contracts
- name: contract-test
  image: matterlabs/ci
  commands:
  - export ZKSYNC_HOME=`pwd`
  - export PATH=$ZKSYNC_HOME/bin:$PATH
  - export CARGO_HOME=$ZKSYNC_HOME/target/cargo
  - zksync test-contracts
  depends_on:
  - build-contracts
- name: rebuild-cache
  image: drillster/drone-volume-cache
  volumes:
  - name: cache
    path: /cache
  settings:
    rebuild: true
    mount:
      - ./contracts/node_modules
      - ./js/client/node_modules
      - ./js/explorer/node_modules
      - ./target/cargo
      - ./keys
  depends_on:
     - redeploy-and-integration-testkit
     - rust-tests-and-checks
---
kind: pipeline
type: docker
name: integration-simple
clone:
    depth: 10
volumes:
  - name: cache
    host:
      path: /drone-cache
services:
  - name: geth
    image: matterlabs/geth:latest
  - name: postgres
    image: postgres:10.4
trigger:
  event:
  - pull_request
steps:
- name: restore-cache
  image: drillster/drone-volume-cache
  volumes:
  - name: cache
    path: /cache
  settings:
    restore: true
    mount:
      - ./contracts/node_modules
      - ./js/client/node_modules
      - ./js/explorer/node_modules
      - ./target/cargo
      - ./keys
- name: preparations-for-integration-simple
  image: matterlabs/ci
  commands:
  - export ZKSYNC_HOME=`pwd`
  - export PATH=$ZKSYNC_HOME/bin:$PATH
  - export CARGO_HOME=$ZKSYNC_HOME/target/cargo
  - ci-prepare-env.sh
  - zksync env ci
  - zksync yarn
  - zksync db-wait
  - zksync db-setup
  - ssed -E "s/(.*constant DUMMY_VERIFIER)(.*)\;/\1 = true\;/" -i $ZKSYNC_HOME/contracts/contracts/Verifier.sol
  - zksync build-contracts
  - zksync db-reset
  - zksync genesis
  - zksync redeploy
  - f cargo build --release --bin server
  - f cargo build --release --bin dummy_prover
  depends_on:
  - restore-cache
- name: start-server-detached
  image: matterlabs/ci
  detach: true
  commands:
  - export ZKSYNC_HOME=`pwd`
  - export PATH=$ZKSYNC_HOME/bin:$PATH
  - export CARGO_HOME=$ZKSYNC_HOME/target/cargo
  - zksync server
  depends_on:
  - preparations-for-integration-simple
- name: start-prover-detached
  image: matterlabs/ci
  detach: true
  commands:
  - export ZKSYNC_HOME=`pwd`
  - export PATH=$ZKSYNC_HOME/bin:$PATH
  - export CARGO_HOME=$ZKSYNC_HOME/target/cargo
  - zksync dummy-prover
  depends_on:
  - preparations-for-integration-simple
- name: integration-simple
  image: matterlabs/ci
  commands:
  - export ZKSYNC_HOME=`pwd`
  - export PATH=$ZKSYNC_HOME/bin:$PATH
  - export CARGO_HOME=$ZKSYNC_HOME/target/cargo
  - zksync integration-simple
  depends_on:
  - start-server-detached
  - start-prover-detached
---
# This pipeline publishes images and updates stage
kind: pipeline
type: docker
name: update-stage
clone:
    depth: 10
volumes:
  - name: cache
    host:
      path: /drone-cache
  - name: docker-sock
    host:
      path: /var/run/docker.sock
  - name: cargo-git-musl
    host:
      path: /tmp/cargo-git-musl
  - name: cargo-registry-musl
    host:
      path: /tmp/cargo-registry-musl
trigger:
  branch:
  - dev
  event:
  - push

steps:

- name: restore-cache
  image: drillster/drone-volume-cache
  volumes:
  - name: cache
    path: /cache
  settings:
    restore: true
    mount:
      - ./contracts/node_modules
      - ./js/client/node_modules
      - ./js/explorer/node_modules
      - ./target/cargo
      - ./keys

- name: init
  image: matterlabs/ci
  environment:
    DB_URL:
      from_secret: stage_db_url
    WEB3_URL:
      from_secret: stage_web3_url
  commands:
  - export ZKSYNC_HOME=`pwd`
  - export PATH=$ZKSYNC_HOME/bin:$PATH
  - export CARGO_HOME=$ZKSYNC_HOME/target/cargo
  - stage-prepare-env.sh $DB_URL $WEB3_URL
  - zksync env stage
  - zksync yarn
  depends_on:
  - restore-cache

- name: build-contracts
  image: matterlabs/ci
  commands:
  - export ZKSYNC_HOME=`pwd`
  - export PATH=$ZKSYNC_HOME/bin:$PATH
  - export CARGO_HOME=$ZKSYNC_HOME/target/cargo
  - zksync gen-keys-if-not-present
  - zksync build-contracts
  depends_on:
  - init

- name: rebuild-cache
  image: drillster/drone-volume-cache
  volumes:
  - name: cache
    path: /cache
  settings:
    rebuild: true
    mount:
      - ./contracts/node_modules
      - ./js/client/node_modules
      - ./js/explorer/node_modules
      - ./target/cargo
      - ./keys
  depends_on:
     - build-contracts

- name: client-and-explorer-build
  image: matterlabs/ci
  commands:
  - export ZKSYNC_HOME=`pwd`
  - export PATH=$ZKSYNC_HOME/bin:$PATH
  - export CARGO_HOME=$ZKSYNC_HOME/target/cargo
  # too much logs and pipeline is failing
  - zksync yarn
  - zksync dist-client > /dev/null
  - zksync dist-explorer > /dev/null
  depends_on:
  - build-contracts

- name: nginx-image-publish
  image: docker
  commands:
  - docker login -u $USERNAME -p $PASSWORD
  - docker build -t $REPO:${DRONE_COMMIT_SHA:0:8} -t $REPO:latest -f $DOCKERFILE .
  - docker push $REPO:${DRONE_COMMIT_SHA:0:8}
  - docker push $REPO:latest
  environment:
    USERNAME:
      from_secret: docker_username
    PASSWORD:
      from_secret: docker_password
    DOCKERFILE: ./docker/nginx/Dockerfile
    REPO: matterlabs/nginx
  volumes:
  - name: docker-sock
    path: /var/run/docker.sock
  depends_on:
  - client-and-explorer-build

- name: build-rust
  image: ekidd/rust-musl-builder
  volumes:
  - name: cargo-git-musl
    path: /home/rust/.cargo/git
  - name: cargo-registry-musl
    path: /home/rust/.cargo/registry
  commands:
  - export ZKSYNC_HOME=`pwd`
  - export PATH=$ZKSYNC_HOME/bin:$PATH
  - sudo chown -R rust:rust /home/rust/.cargo/git /home/rust/.cargo/registry
  - sudo chown -R rust:rust ./target
  - f cargo build --release
  depends_on:
  - build-contracts

- name: server-image-publish
  image: docker
  environment:
    USERNAME:
      from_secret: docker_username
    PASSWORD:
      from_secret: docker_password
    DOCKERFILE: ./docker/server/Dockerfile
    REPO: matterlabs/server
  commands:
  - docker login -u $USERNAME -p $PASSWORD
  - docker build -t $REPO:${DRONE_COMMIT_SHA:0:8} -t $REPO:${DRONE_COMMIT_SHA:0:8} -f $DOCKERFILE .
  - docker push $REPO:${DRONE_COMMIT_SHA:0:8}
  - docker push $REPO:latest
  volumes:
  - name: docker-sock
    path: /var/run/docker.sock
  depends_on:
  - build-rust

- name: prover-image-publish
  image: docker
  environment:
    USERNAME:
      from_secret: docker_username
    PASSWORD:
      from_secret: docker_password
    DOCKERFILE: ./docker/prover/Dockerfile
    REPO: matterlabs/prover
  commands:
  - docker login -u $USERNAME -p $PASSWORD
  - docker build -t $REPO:${DRONE_COMMIT_SHA:0:8} -f $DOCKERFILE -t $REPO:latest .
  - docker push $REPO:${DRONE_COMMIT_SHA:0:8}
  - docker push $REPO:latest
  volumes:
  - name: docker-sock
    path: /var/run/docker.sock
  depends_on:
  - build-rust

- name: stage-deploy
  image: matterlabs/ci
  environment:
    KUBE_CA_DATA:
      from_secret: k8s_ca
    KUBE_SERVER:
      from_secret: k8s_server
    KUBE_USER:
      from_secret: k8s_user
    KUBE_TOKEN:
      from_secret: k8s_token
  commands:
  - export ZKSYNC_HOME=`pwd`
  - export PATH=$ZKSYNC_HOME/bin:$PATH
  - envsubst < `pwd`/etc/kube/kubeconfig-template.yaml > `pwd`/kubeconfig.yaml
  - python3 $ZKSYNC_HOME/bin/replace-env-variable.py $ZKSYNC_HOME/etc/env/stage.env KUBECONFIG=`pwd`/kubeconfig.yaml
  - zksync apply-kubeconfig
  depends_on:
  - nginx-image-publish
  - server-image-publish
  - prover-image-publish<|MERGE_RESOLUTION|>--- conflicted
+++ resolved
@@ -60,21 +60,9 @@
   - zksync circuit-tests
   - zksync prover-tests
   - zksync db-test
-<<<<<<< HEAD
-  depends_on:
-  - run-genesis
-- name: rust-tests-unit
-  image: matterlabs/ci
-  commands:
-  - export ZKSYNC_HOME=`pwd`
-  - export PATH=$ZKSYNC_HOME/bin:$PATH
-  - export CARGO_HOME=$ZKSYNC_HOME/target/cargo
-  - f cargo test --release
-=======
   - f cargo test
   - cargo fmt -- --check
   - f cargo clippy --tests --benches -- -D warnings
->>>>>>> 6203d8e4
   depends_on:
   - run-genesis
 - name: build-contracts
