kind: pipeline
type: docker
name: tests
clone:
    depth: 10
volumes:
  - name: cache
    host:
      path: /drone-cache
services:
  - name: geth
    image: matterlabs/geth:latest
  - name: postgres
    image: postgres:10.4
trigger:
  event:
  - pull_request
steps:
- name: restore-cache
  image: drillster/drone-volume-cache
  volumes:
  - name: cache
    path: /cache
  settings:
    restore: true
    mount:
      - ./contracts/node_modules
      - ./js/client/node_modules
      - ./js/explorer/node_modules
      - ./target/cargo
      - ./keys
- name: prepare-ci-env
  image: matterlabs/ci
  commands:
  - export ZKSYNC_HOME=`pwd`
  - export PATH=$ZKSYNC_HOME/bin:$PATH
  - export CARGO_HOME=$ZKSYNC_HOME/target/cargo
  - ci-prepare-env.sh
  depends_on:
  - restore-cache
- name: yarn
  image: matterlabs/ci
  commands:
  - export ZKSYNC_HOME=`pwd`
  - export PATH=$ZKSYNC_HOME/bin:$PATH
  - export CARGO_HOME=$ZKSYNC_HOME/target/cargo
  - zksync env ci
  - zksync yarn
  depends_on:
  - prepare-ci-env
# - name: db-setup
#   image: matterlabs/ci
#   commands:
#   - export ZKSYNC_HOME=`pwd`
#   - export PATH=$ZKSYNC_HOME/bin:$PATH
#   - export CARGO_HOME=$ZKSYNC_HOME/target/cargo
#   - zksync env ci
#   - zksync db-wait
#   - zksync db-setup
#   depends_on:
#   - prepare-ci-env
# - name: run-genesis
#   image: matterlabs/ci
#   commands:
#   - export ZKSYNC_HOME=`pwd`
#   - export PATH=$ZKSYNC_HOME/bin:$PATH
#   - export CARGO_HOME=$ZKSYNC_HOME/target/cargo
#   - zksync genesis
#   depends_on:
#   - db-setup
# - name: build-contracts
#   image: matterlabs/ci
#   commands:
#   - export ZKSYNC_HOME=`pwd`
#   - export PATH=$ZKSYNC_HOME/bin:$PATH
#   - export CARGO_HOME=$ZKSYNC_HOME/target/cargo
#   - zksync build-contracts
#   depends_on:
#   - prepare-ci-env
#   - yarn
# - name: rust-tests-circuit
#   image: matterlabs/ci
#   commands:
#   - export ZKSYNC_HOME=`pwd`
#   - export PATH=$ZKSYNC_HOME/bin:$PATH
#   - export CARGO_HOME=$ZKSYNC_HOME/target/cargo
#   - cargo fmt -- --check
#   - f cargo clippy --tests --benches -- -D warnings
#   - f cargo test
#   - zksync circuit-tests
#   depends_on:
#   - prepare-ci-env
# - name: rust-tests-prover
#   image: matterlabs/ci
#   commands:
#   - export ZKSYNC_HOME=`pwd`
#   - export PATH=$ZKSYNC_HOME/bin:$PATH
#   - export CARGO_HOME=$ZKSYNC_HOME/target/cargo
#   - cargo fmt -- --check
#   - f cargo clippy --tests --benches -- -D warnings
#   - f cargo test
#   - zksync prover-tests
#   depends_on:
#   - prepare-ci-env
# - name: rust-tests-db
#   image: matterlabs/ci
#   commands:
#   - export ZKSYNC_HOME=`pwd`
#   - export PATH=$ZKSYNC_HOME/bin:$PATH
#   - export CARGO_HOME=$ZKSYNC_HOME/target/cargo
#   - cargo fmt -- --check
#   - f cargo clippy --tests --benches -- -D warnings
#   - f cargo test
#   - zksync db-test
#   depends_on:
#   - run-genesis
# - name: rust-tests-unit
#   image: matterlabs/ci
#   commands:
#   - export ZKSYNC_HOME=`pwd`
#   - export PATH=$ZKSYNC_HOME/bin:$PATH
#   - export CARGO_HOME=$ZKSYNC_HOME/target/cargo
#   - f cargo test
#   depends_on:
#   - prepare-ci-env
# - name: rust-checks
#   image: matterlabs/ci
#   commands:
#   - export ZKSYNC_HOME=`pwd`
#   - export PATH=$ZKSYNC_HOME/bin:$PATH
#   - export CARGO_HOME=$ZKSYNC_HOME/target/cargo
#   - cargo fmt -- --check
#   - f cargo clippy --tests --benches -- -D warnings
#   depends_on:
#   - prepare-ci-env
# - name: redeploy-and-integration-testkit
#   image: matterlabs/ci
#   commands:
#   - export ZKSYNC_HOME=`pwd`
#   - export PATH=$ZKSYNC_HOME/bin:$PATH
#   - export CARGO_HOME=$ZKSYNC_HOME/target/cargo
#   - zksync redeploy
#   - zksync integration-testkit
#   depends_on:
#   - run-genesis
#   - build-contracts
# - name: contract-test
#   image: matterlabs/ci
#   commands:
#   - export ZKSYNC_HOME=`pwd`
#   - export PATH=$ZKSYNC_HOME/bin:$PATH
#   - export CARGO_HOME=$ZKSYNC_HOME/target/cargo
#   - zksync test-contracts
#   depends_on:
#   - build-contracts
# - name: rebuild-cache
#   image: drillster/drone-volume-cache
#   volumes:
#   - name: cache
#     path: /cache
#   settings:
#     rebuild: true
#     mount:
#       - ./contracts/node_modules
#       - ./js/client/node_modules
#       - ./js/explorer/node_modules
#       - ./target/cargo
#       - ./keys
#   depends_on:
#      - redeploy-and-integration-testkit
#      - rust-tests-circuit
#      - rust-tests-prover
#      - rust-tests-db
#      - rust-tests-unit
#      - rust-checks
- name: preparations-for-integration-simple
  image: matterlabs/ci
  commands:
  - export ZKSYNC_HOME=`pwd`
  - export PATH=$ZKSYNC_HOME/bin:$PATH
  - export CARGO_HOME=$ZKSYNC_HOME/target/cargo
  - zksync db-setup
  - zksync build-contracts
  - zksync db-reset
  - zksync genesis
  - zksync redeploy
  - f cargo build --release --bin server
  - ssed -E "s/(.*constant DUMMY_VERIFIER)(.*)\;/\1 = true\;/" -i $ZKSYNC_HOME/contracts/contracts/generated/VerifierTest.sol
  depends_on:
  - yarn
<<<<<<< HEAD
- name: start-server-detached
=======
- name: rust-tests-circuit
  image: matterlabs/ci
  commands:
  - export ZKSYNC_HOME=`pwd`
  - export PATH=$ZKSYNC_HOME/bin:$PATH
  - export CARGO_HOME=$ZKSYNC_HOME/target/cargo
  - cargo fmt -- --check
  - zksync circuit-tests
  depends_on:
  - prepare-ci-env
- name: rust-tests-prover
  image: matterlabs/ci
  commands:
  - export ZKSYNC_HOME=`pwd`
  - export PATH=$ZKSYNC_HOME/bin:$PATH
  - export CARGO_HOME=$ZKSYNC_HOME/target/cargo
  - cargo fmt -- --check
  - zksync prover-tests
  depends_on:
  - prepare-ci-env
- name: rust-tests-db
  image: matterlabs/ci
  commands:
  - export ZKSYNC_HOME=`pwd`
  - export PATH=$ZKSYNC_HOME/bin:$PATH
  - export CARGO_HOME=$ZKSYNC_HOME/target/cargo
  - cargo fmt -- --check
  - zksync db-test
  depends_on:
  - run-genesis
- name: rust-tests-unit
  image: matterlabs/ci
  commands:
  - export ZKSYNC_HOME=`pwd`
  - export PATH=$ZKSYNC_HOME/bin:$PATH
  - export CARGO_HOME=$ZKSYNC_HOME/target/cargo
  - f cargo test
  depends_on:
  - prepare-ci-env
- name: rust-checks
>>>>>>> c3d8339c
  image: matterlabs/ci
  detach: true
  commands:
  - export ZKSYNC_HOME=`pwd`
  - export PATH=$ZKSYNC_HOME/bin:$PATH
  - export CARGO_HOME=$ZKSYNC_HOME/target/cargo
  - zksync server
  depends_on:
  - preparations-for-integration-simple
- name: start-prover-detached
  image: matterlabs/ci
  detach: true
  commands:
  - export ZKSYNC_HOME=`pwd`
  - export PATH=$ZKSYNC_HOME/bin:$PATH
  - export CARGO_HOME=$ZKSYNC_HOME/target/cargo
  - zksync dummy-prover
  depends_on:
  - preparations-for-integration-simple
- name: integration-simple
  image: matterlabs/ci
  commands:
  - export ZKSYNC_HOME=`pwd`
  - export PATH=$ZKSYNC_HOME/bin:$PATH
  - export CARGO_HOME=$ZKSYNC_HOME/target/cargo
  - zksync integration-simple
  depends_on:
  - start-server-detached
  - start-prover-detached
---
# This pipeline publishes images and updates stage
kind: pipeline
type: docker
name: update-stage
clone:
    depth: 10
volumes:
  - name: cache
    host:
      path: /drone-cache
  - name: docker-sock
    host:
      path: /var/run/docker.sock
  - name: cargo-git-musl
    host:
      path: /tmp/cargo-git-musl
  - name: cargo-registry-musl
    host:
      path: /tmp/cargo-registry-musl
trigger:
  branch:
  - dev
  event:
  - push

steps:

- name: restore-cache
  image: drillster/drone-volume-cache
  volumes:
  - name: cache
    path: /cache
  settings:
    restore: true
    mount:
      - ./contracts/node_modules
      - ./js/client/node_modules
      - ./js/explorer/node_modules
      - ./target/cargo
      - ./keys

- name: init
  image: matterlabs/ci
  environment:
    DB_URL:
      from_secret: stage_db_url
    WEB3_URL:
      from_secret: stage_web3_url
  commands:
  - export ZKSYNC_HOME=`pwd`
  - export PATH=$ZKSYNC_HOME/bin:$PATH
  - export CARGO_HOME=$ZKSYNC_HOME/target/cargo
  - stage-prepare-env.sh $DB_URL $WEB3_URL
  - zksync env stage
  - zksync yarn
  depends_on:
  - restore-cache

- name: build-contracts
  image: matterlabs/ci
  commands:
  - export ZKSYNC_HOME=`pwd`
  - export PATH=$ZKSYNC_HOME/bin:$PATH
  - export CARGO_HOME=$ZKSYNC_HOME/target/cargo
  - zksync gen-keys-if-not-present
  - zksync build-contracts
  depends_on:
  - init

- name: rebuild-cache
  image: drillster/drone-volume-cache
  volumes:
  - name: cache
    path: /cache
  settings:
    rebuild: true
    mount:
      - ./contracts/node_modules
      - ./js/client/node_modules
      - ./js/explorer/node_modules
      - ./target/cargo
      - ./keys
  depends_on:
     - build-contracts

- name: client-and-explorer-build
  image: matterlabs/ci
  commands:
  - export ZKSYNC_HOME=`pwd`
  - export PATH=$ZKSYNC_HOME/bin:$PATH
  - export CARGO_HOME=$ZKSYNC_HOME/target/cargo
  # too much logs and pipeline is failing
  - zksync yarn
  - zksync dist-client > /dev/null
  - zksync dist-explorer > /dev/null
  depends_on:
  - build-contracts

- name: nginx-image-publish
  image: docker
  commands:
  - docker login -u $USERNAME -p $PASSWORD
  - docker build -t $REPO:${DRONE_COMMIT_SHA:0:8} -t $REPO:latest -f $DOCKERFILE .
  - docker push $REPO:${DRONE_COMMIT_SHA:0:8}
  - docker push $REPO:latest
  environment:
    USERNAME:
      from_secret: docker_username
    PASSWORD:
      from_secret: docker_password
    DOCKERFILE: ./docker/nginx/Dockerfile
    REPO: matterlabs/nginx
  volumes:
  - name: docker-sock
    path: /var/run/docker.sock
  depends_on:
  - client-and-explorer-build

- name: build-rust
  image: ekidd/rust-musl-builder
  volumes:
  - name: cargo-git-musl
    path: /home/rust/.cargo/git
  - name: cargo-registry-musl
    path: /home/rust/.cargo/registry
  commands:
  - export ZKSYNC_HOME=`pwd`
  - export PATH=$ZKSYNC_HOME/bin:$PATH
  - sudo chown -R rust:rust /home/rust/.cargo/git /home/rust/.cargo/registry
  - sudo chown -R rust:rust ./target
  - f cargo build --release
  depends_on:
  - build-contracts

- name: server-image-publish
  image: docker
  environment:
    USERNAME:
      from_secret: docker_username
    PASSWORD:
      from_secret: docker_password
    DOCKERFILE: ./docker/server/Dockerfile
    REPO: matterlabs/server
  commands:
  - docker login -u $USERNAME -p $PASSWORD
  - docker build -t $REPO:${DRONE_COMMIT_SHA:0:8} -t $REPO:${DRONE_COMMIT_SHA:0:8} -f $DOCKERFILE .
  - docker push $REPO:${DRONE_COMMIT_SHA:0:8}
  - docker push $REPO:latest
  volumes:
  - name: docker-sock
    path: /var/run/docker.sock
  depends_on:
  - build-rust

- name: prover-image-publish
  image: docker
  environment:
    USERNAME:
      from_secret: docker_username
    PASSWORD:
      from_secret: docker_password
    DOCKERFILE: ./docker/prover/Dockerfile
    REPO: matterlabs/prover
  commands:
  - docker login -u $USERNAME -p $PASSWORD
  - docker build -t $REPO:${DRONE_COMMIT_SHA:0:8} -f $DOCKERFILE -t $REPO:latest .
  - docker push $REPO:${DRONE_COMMIT_SHA:0:8}
  - docker push $REPO:latest
  volumes:
  - name: docker-sock
    path: /var/run/docker.sock
  depends_on:
  - build-rust

- name: stage-deploy
  image: matterlabs/ci
  environment:
    KUBE_CA_DATA:
      from_secret: k8s_ca
    KUBE_SERVER:
      from_secret: k8s_server
    KUBE_USER:
      from_secret: k8s_user
    KUBE_TOKEN:
      from_secret: k8s_token
  commands:
  - export ZKSYNC_HOME=`pwd`
  - export PATH=$ZKSYNC_HOME/bin:$PATH
  - envsubst < `pwd`/etc/kube/kubeconfig-template.yaml > `pwd`/kubeconfig.yaml
  - python3 $ZKSYNC_HOME/bin/replace-env-variable.py $ZKSYNC_HOME/etc/env/stage.env KUBECONFIG=`pwd`/kubeconfig.yaml
  - zksync apply-kubeconfig
  depends_on:
  - nginx-image-publish
  - server-image-publish
  - prover-image-publish<|MERGE_RESOLUTION|>--- conflicted
+++ resolved
@@ -85,8 +85,6 @@
 #   - export PATH=$ZKSYNC_HOME/bin:$PATH
 #   - export CARGO_HOME=$ZKSYNC_HOME/target/cargo
 #   - cargo fmt -- --check
-#   - f cargo clippy --tests --benches -- -D warnings
-#   - f cargo test
 #   - zksync circuit-tests
 #   depends_on:
 #   - prepare-ci-env
@@ -97,8 +95,6 @@
 #   - export PATH=$ZKSYNC_HOME/bin:$PATH
 #   - export CARGO_HOME=$ZKSYNC_HOME/target/cargo
 #   - cargo fmt -- --check
-#   - f cargo clippy --tests --benches -- -D warnings
-#   - f cargo test
 #   - zksync prover-tests
 #   depends_on:
 #   - prepare-ci-env
@@ -109,8 +105,6 @@
 #   - export PATH=$ZKSYNC_HOME/bin:$PATH
 #   - export CARGO_HOME=$ZKSYNC_HOME/target/cargo
 #   - cargo fmt -- --check
-#   - f cargo clippy --tests --benches -- -D warnings
-#   - f cargo test
 #   - zksync db-test
 #   depends_on:
 #   - run-genesis
@@ -124,15 +118,6 @@
 #   depends_on:
 #   - prepare-ci-env
 # - name: rust-checks
-#   image: matterlabs/ci
-#   commands:
-#   - export ZKSYNC_HOME=`pwd`
-#   - export PATH=$ZKSYNC_HOME/bin:$PATH
-#   - export CARGO_HOME=$ZKSYNC_HOME/target/cargo
-#   - cargo fmt -- --check
-#   - f cargo clippy --tests --benches -- -D warnings
-#   depends_on:
-#   - prepare-ci-env
 # - name: redeploy-and-integration-testkit
 #   image: matterlabs/ci
 #   commands:
@@ -188,50 +173,7 @@
   - ssed -E "s/(.*constant DUMMY_VERIFIER)(.*)\;/\1 = true\;/" -i $ZKSYNC_HOME/contracts/contracts/generated/VerifierTest.sol
   depends_on:
   - yarn
-<<<<<<< HEAD
 - name: start-server-detached
-=======
-- name: rust-tests-circuit
-  image: matterlabs/ci
-  commands:
-  - export ZKSYNC_HOME=`pwd`
-  - export PATH=$ZKSYNC_HOME/bin:$PATH
-  - export CARGO_HOME=$ZKSYNC_HOME/target/cargo
-  - cargo fmt -- --check
-  - zksync circuit-tests
-  depends_on:
-  - prepare-ci-env
-- name: rust-tests-prover
-  image: matterlabs/ci
-  commands:
-  - export ZKSYNC_HOME=`pwd`
-  - export PATH=$ZKSYNC_HOME/bin:$PATH
-  - export CARGO_HOME=$ZKSYNC_HOME/target/cargo
-  - cargo fmt -- --check
-  - zksync prover-tests
-  depends_on:
-  - prepare-ci-env
-- name: rust-tests-db
-  image: matterlabs/ci
-  commands:
-  - export ZKSYNC_HOME=`pwd`
-  - export PATH=$ZKSYNC_HOME/bin:$PATH
-  - export CARGO_HOME=$ZKSYNC_HOME/target/cargo
-  - cargo fmt -- --check
-  - zksync db-test
-  depends_on:
-  - run-genesis
-- name: rust-tests-unit
-  image: matterlabs/ci
-  commands:
-  - export ZKSYNC_HOME=`pwd`
-  - export PATH=$ZKSYNC_HOME/bin:$PATH
-  - export CARGO_HOME=$ZKSYNC_HOME/target/cargo
-  - f cargo test
-  depends_on:
-  - prepare-ci-env
-- name: rust-checks
->>>>>>> c3d8339c
   image: matterlabs/ci
   detach: true
   commands:
