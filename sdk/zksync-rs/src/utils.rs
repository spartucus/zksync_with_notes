<<<<<<< HEAD
use std::time::Duration;
use std::time::Instant;

=======
use crate::error::ClientError;
use models::U256;
use num::BigUint;
>>>>>>> 5b42b265
use sha2::{Digest, Sha256};

use zksync_crypto::bellman::{pairing::ff::PrimeField, PrimeFieldRepr};
use zksync_crypto::franklin_crypto::alt_babyjubjub::fs::FsRepr;
use zksync_crypto::{priv_key_from_fs, Fs, PrivateKey};

use models::AccountId;

use crate::error::ClientError;
use crate::wallet::Wallet;

// Public re-exports.
pub use models::helpers::{
    closest_packable_fee_amount, closest_packable_token_amount, is_fee_amount_packable,
    is_token_amount_packable,
};

/// Generates a new `PrivateKey` from seed using a deterministic algorithm:
/// seed is hashed via `sha256` hash, and the output treated as a `PrivateKey`.
/// If the obtained value doesn't have a correct value to be a `PrivateKey`, hashing operation is applied
/// repeatedly to the previous output, until the value can be interpreted as a `PrivateKey`.
pub fn private_key_from_seed(seed: &[u8]) -> Result<PrivateKey, ClientError> {
    if seed.len() < 32 {
        return Err(ClientError::SeedTooShort);
    }

    let sha256_bytes = |input: &[u8]| -> Vec<u8> {
        let mut hasher = Sha256::new();
        hasher.input(input);
        hasher.result().to_vec()
    };

    let mut effective_seed = sha256_bytes(seed);

    loop {
        let raw_priv_key = sha256_bytes(&effective_seed);
        let mut fs_repr = FsRepr::default();
        fs_repr
            .read_be(&raw_priv_key[..])
            .expect("failed to read raw_priv_key");
        match Fs::from_repr(fs_repr) {
            Ok(fs) => return Ok(priv_key_from_fs(fs)),
            Err(_) => {
                effective_seed = raw_priv_key;
            }
        }
    }
}

<<<<<<< HEAD
///
/// Waits until there is a zkSync account ID associated with the `wallet`.
///
/// Should be used after making the initial deposit or transfer to a newly created account.
///
pub async fn wait_for_account_id(wallet: &mut Wallet, timeout_ms: u64) -> Option<AccountId> {
    let timeout = Duration::from_millis(timeout_ms);
    let mut poller = tokio::time::interval(Duration::from_millis(100));
    let start = Instant::now();

    while wallet
        .provider
        .account_info(wallet.address())
        .await
        .ok()?
        .id
        .is_none()
    {
        if start.elapsed() > timeout {
            return None;
        }

        poller.tick().await;
    }

    wallet.update_account_id().await.ok()?;

    wallet.account_id()
=======
/// Converts `U256` into the corresponding `BigUint` value.
pub fn u256_to_biguint(value: U256) -> BigUint {
    let mut bytes = [0u8; 32];
    value.to_little_endian(&mut bytes);
    BigUint::from_bytes_le(&bytes)
}

/// Converts `BigUint` value into the corresponding `U256` value.
pub fn biguint_to_u256(value: BigUint) -> U256 {
    let bytes = value.to_bytes_le();
    U256::from_little_endian(&bytes)
}

#[test]
fn test_biguint_u256_conversions() {
    // Make the value is big enough.
    let u256 = U256::from(1_235_999_123_u64).pow(4u64.into());

    let biguint = u256_to_biguint(u256);
    // Make sure that the string representations are the same.
    assert_eq!(biguint.to_string(), u256.to_string());

    let u256_2 = biguint_to_u256(biguint);

    assert_eq!(u256, u256_2);
>>>>>>> 5b42b265
}<|MERGE_RESOLUTION|>--- conflicted
+++ resolved
@@ -1,18 +1,14 @@
-<<<<<<< HEAD
 use std::time::Duration;
 use std::time::Instant;
 
-=======
-use crate::error::ClientError;
-use models::U256;
 use num::BigUint;
->>>>>>> 5b42b265
 use sha2::{Digest, Sha256};
 
 use zksync_crypto::bellman::{pairing::ff::PrimeField, PrimeFieldRepr};
 use zksync_crypto::franklin_crypto::alt_babyjubjub::fs::FsRepr;
 use zksync_crypto::{priv_key_from_fs, Fs, PrivateKey};
 
+use models::U256;
 use models::AccountId;
 
 use crate::error::ClientError;
@@ -56,7 +52,6 @@
     }
 }
 
-<<<<<<< HEAD
 ///
 /// Waits until there is a zkSync account ID associated with the `wallet`.
 ///
@@ -85,7 +80,8 @@
     wallet.update_account_id().await.ok()?;
 
     wallet.account_id()
-=======
+}
+
 /// Converts `U256` into the corresponding `BigUint` value.
 pub fn u256_to_biguint(value: U256) -> BigUint {
     let mut bytes = [0u8; 32];
@@ -111,5 +107,4 @@
     let u256_2 = biguint_to_u256(biguint);
 
     assert_eq!(u256, u256_2);
->>>>>>> 5b42b265
 }