--- conflicted
+++ resolved
@@ -172,12 +172,8 @@
 # Set of token addresses which are not acceptable in the ticker for paying fees in.
 # Should be a comma-separated list.
 TICKER_DISABLED_TOKENS=38A2fDc11f526Ddd5a607C1F251C065f40fBF2f7
-<<<<<<< HEAD
-DUMMY_VERIFIER=0
+# Dummy prover configuration, only for `localhost`
+DUMMY_VERIFIER=true
 
 MAX_TRANSACTIONS_PER_BATCH=10
-MAX_ETH_SIGNATURES_PER_BATCH=10
-=======
-# Dummy prover configuration, only for `localhost`
-DUMMY_VERIFIER=true
->>>>>>> a6a31d89
+MAX_ETH_SIGNATURES_PER_BATCH=10